/*
 * algif_skcipher: User-space interface for skcipher algorithms
 *
 * This file provides the user-space API for symmetric key ciphers.
 *
 * Copyright (c) 2010 Herbert Xu <herbert@gondor.apana.org.au>
 *
 * This program is free software; you can redistribute it and/or modify it
 * under the terms of the GNU General Public License as published by the Free
 * Software Foundation; either version 2 of the License, or (at your option)
 * any later version.
 *
 * The following concept of the memory management is used:
 *
 * The kernel maintains two SGLs, the TX SGL and the RX SGL. The TX SGL is
 * filled by user space with the data submitted via sendpage/sendmsg. Filling
 * up the TX SGL does not cause a crypto operation -- the data will only be
 * tracked by the kernel. Upon receipt of one recvmsg call, the caller must
 * provide a buffer which is tracked with the RX SGL.
 *
 * During the processing of the recvmsg operation, the cipher request is
 * allocated and prepared. As part of the recvmsg operation, the processed
 * TX buffers are extracted from the TX SGL into a separate SGL.
 *
 * After the completion of the crypto operation, the RX SGL and the cipher
 * request is released. The extracted TX SGL parts are released together with
 * the RX SGL release.
 */

#include <crypto/scatterwalk.h>
#include <crypto/skcipher.h>
#include <crypto/if_alg.h>
#include <linux/init.h>
#include <linux/list.h>
#include <linux/kernel.h>
#include <linux/mm.h>
#include <linux/module.h>
#include <linux/net.h>
#include <net/sock.h>

struct skcipher_tfm {
	struct crypto_skcipher *skcipher;
	bool has_key;
};

static int skcipher_sendmsg(struct socket *sock, struct msghdr *msg,
			    size_t size)
{
	struct sock *sk = sock->sk;
	struct alg_sock *ask = alg_sk(sk);
	struct sock *psk = ask->parent;
	struct alg_sock *pask = alg_sk(psk);
	struct skcipher_tfm *skc = pask->private;
	struct crypto_skcipher *tfm = skc->skcipher;
	unsigned ivsize = crypto_skcipher_ivsize(tfm);

	return af_alg_sendmsg(sock, msg, size, ivsize);
}

static int _skcipher_recvmsg(struct socket *sock, struct msghdr *msg,
			     size_t ignored, int flags)
{
	struct sock *sk = sock->sk;
	struct alg_sock *ask = alg_sk(sk);
	struct sock *psk = ask->parent;
	struct alg_sock *pask = alg_sk(psk);
	struct af_alg_ctx *ctx = ask->private;
	struct skcipher_tfm *skc = pask->private;
	struct crypto_skcipher *tfm = skc->skcipher;
	unsigned int bs = crypto_skcipher_blocksize(tfm);
	struct af_alg_async_req *areq;
	int err = 0;
	size_t len = 0;

	if (!ctx->used) {
		err = af_alg_wait_for_data(sk, flags);
		if (err)
			return err;
	}

	/* Allocate cipher request for current operation. */
	areq = af_alg_alloc_areq(sk, sizeof(struct af_alg_async_req) +
				     crypto_skcipher_reqsize(tfm));
	if (IS_ERR(areq))
		return PTR_ERR(areq);

	/* convert iovecs of output buffers into RX SGL */
	err = af_alg_get_rsgl(sk, msg, flags, areq, -1, &len);
	if (err)
		goto free;

	/* Process only as much RX buffers for which we have TX data */
	if (len > ctx->used)
		len = ctx->used;

	/*
	 * If more buffers are to be expected to be processed, process only
	 * full block size buffers.
	 */
	if (ctx->more || len < ctx->used)
		len -= len % bs;

	/*
	 * Create a per request TX SGL for this request which tracks the
	 * SG entries from the global TX SGL.
	 */
	areq->tsgl_entries = af_alg_count_tsgl(sk, len, 0);
	if (!areq->tsgl_entries)
		areq->tsgl_entries = 1;
	areq->tsgl = sock_kmalloc(sk, sizeof(*areq->tsgl) * areq->tsgl_entries,
				  GFP_KERNEL);
	if (!areq->tsgl) {
		err = -ENOMEM;
		goto free;
	}
	sg_init_table(areq->tsgl, areq->tsgl_entries);
	af_alg_pull_tsgl(sk, len, areq->tsgl, 0);

	/* Initialize the crypto operation */
	skcipher_request_set_tfm(&areq->cra_u.skcipher_req, tfm);
	skcipher_request_set_crypt(&areq->cra_u.skcipher_req, areq->tsgl,
				   areq->first_rsgl.sgl.sg, len, ctx->iv);

	if (msg->msg_iocb && !is_sync_kiocb(msg->msg_iocb)) {
		/* AIO operation */
		sock_hold(sk);
		areq->iocb = msg->msg_iocb;

		/* Remember output size that will be generated. */
		areq->outlen = len;

		skcipher_request_set_callback(&areq->cra_u.skcipher_req,
					      CRYPTO_TFM_REQ_MAY_SLEEP,
					      af_alg_async_cb, areq);
		err = ctx->enc ?
			crypto_skcipher_encrypt(&areq->cra_u.skcipher_req) :
			crypto_skcipher_decrypt(&areq->cra_u.skcipher_req);

		/* AIO operation in progress */
<<<<<<< HEAD
		if (err == -EINPROGRESS || err == -EBUSY) {
			/* Remember output size that will be generated. */
			areq->outlen = len;

			return -EIOCBQUEUED;
		}
=======
		if (err == -EINPROGRESS || err == -EBUSY)
			return -EIOCBQUEUED;
>>>>>>> 5fa4ec9c

		sock_put(sk);
	} else {
		/* Synchronous operation */
		skcipher_request_set_callback(&areq->cra_u.skcipher_req,
					      CRYPTO_TFM_REQ_MAY_SLEEP |
					      CRYPTO_TFM_REQ_MAY_BACKLOG,
					      crypto_req_done, &ctx->wait);
		err = crypto_wait_req(ctx->enc ?
			crypto_skcipher_encrypt(&areq->cra_u.skcipher_req) :
			crypto_skcipher_decrypt(&areq->cra_u.skcipher_req),
						 &ctx->wait);
	}


free:
	af_alg_free_resources(areq);

	return err ? err : len;
}

static int skcipher_recvmsg(struct socket *sock, struct msghdr *msg,
			    size_t ignored, int flags)
{
	struct sock *sk = sock->sk;
	int ret = 0;

	lock_sock(sk);
	while (msg_data_left(msg)) {
		int err = _skcipher_recvmsg(sock, msg, ignored, flags);

		/*
		 * This error covers -EIOCBQUEUED which implies that we can
		 * only handle one AIO request. If the caller wants to have
		 * multiple AIO requests in parallel, he must make multiple
		 * separate AIO calls.
		 *
		 * Also return the error if no data has been processed so far.
		 */
		if (err <= 0) {
			if (err == -EIOCBQUEUED || !ret)
				ret = err;
			goto out;
		}

		ret += err;
	}

out:
	af_alg_wmem_wakeup(sk);
	release_sock(sk);
	return ret;
}


static struct proto_ops algif_skcipher_ops = {
	.family		=	PF_ALG,

	.connect	=	sock_no_connect,
	.socketpair	=	sock_no_socketpair,
	.getname	=	sock_no_getname,
	.ioctl		=	sock_no_ioctl,
	.listen		=	sock_no_listen,
	.shutdown	=	sock_no_shutdown,
	.getsockopt	=	sock_no_getsockopt,
	.mmap		=	sock_no_mmap,
	.bind		=	sock_no_bind,
	.accept		=	sock_no_accept,
	.setsockopt	=	sock_no_setsockopt,

	.release	=	af_alg_release,
	.sendmsg	=	skcipher_sendmsg,
	.sendpage	=	af_alg_sendpage,
	.recvmsg	=	skcipher_recvmsg,
	.poll		=	af_alg_poll,
};

static int skcipher_check_key(struct socket *sock)
{
	int err = 0;
	struct sock *psk;
	struct alg_sock *pask;
	struct skcipher_tfm *tfm;
	struct sock *sk = sock->sk;
	struct alg_sock *ask = alg_sk(sk);

	lock_sock(sk);
	if (ask->refcnt)
		goto unlock_child;

	psk = ask->parent;
	pask = alg_sk(ask->parent);
	tfm = pask->private;

	err = -ENOKEY;
	lock_sock_nested(psk, SINGLE_DEPTH_NESTING);
	if (!tfm->has_key)
		goto unlock;

	if (!pask->refcnt++)
		sock_hold(psk);

	ask->refcnt = 1;
	sock_put(psk);

	err = 0;

unlock:
	release_sock(psk);
unlock_child:
	release_sock(sk);

	return err;
}

static int skcipher_sendmsg_nokey(struct socket *sock, struct msghdr *msg,
				  size_t size)
{
	int err;

	err = skcipher_check_key(sock);
	if (err)
		return err;

	return skcipher_sendmsg(sock, msg, size);
}

static ssize_t skcipher_sendpage_nokey(struct socket *sock, struct page *page,
				       int offset, size_t size, int flags)
{
	int err;

	err = skcipher_check_key(sock);
	if (err)
		return err;

	return af_alg_sendpage(sock, page, offset, size, flags);
}

static int skcipher_recvmsg_nokey(struct socket *sock, struct msghdr *msg,
				  size_t ignored, int flags)
{
	int err;

	err = skcipher_check_key(sock);
	if (err)
		return err;

	return skcipher_recvmsg(sock, msg, ignored, flags);
}

static struct proto_ops algif_skcipher_ops_nokey = {
	.family		=	PF_ALG,

	.connect	=	sock_no_connect,
	.socketpair	=	sock_no_socketpair,
	.getname	=	sock_no_getname,
	.ioctl		=	sock_no_ioctl,
	.listen		=	sock_no_listen,
	.shutdown	=	sock_no_shutdown,
	.getsockopt	=	sock_no_getsockopt,
	.mmap		=	sock_no_mmap,
	.bind		=	sock_no_bind,
	.accept		=	sock_no_accept,
	.setsockopt	=	sock_no_setsockopt,

	.release	=	af_alg_release,
	.sendmsg	=	skcipher_sendmsg_nokey,
	.sendpage	=	skcipher_sendpage_nokey,
	.recvmsg	=	skcipher_recvmsg_nokey,
	.poll		=	af_alg_poll,
};

static void *skcipher_bind(const char *name, u32 type, u32 mask)
{
	struct skcipher_tfm *tfm;
	struct crypto_skcipher *skcipher;

	tfm = kzalloc(sizeof(*tfm), GFP_KERNEL);
	if (!tfm)
		return ERR_PTR(-ENOMEM);

	skcipher = crypto_alloc_skcipher(name, type, mask);
	if (IS_ERR(skcipher)) {
		kfree(tfm);
		return ERR_CAST(skcipher);
	}

	tfm->skcipher = skcipher;

	return tfm;
}

static void skcipher_release(void *private)
{
	struct skcipher_tfm *tfm = private;

	crypto_free_skcipher(tfm->skcipher);
	kfree(tfm);
}

static int skcipher_setkey(void *private, const u8 *key, unsigned int keylen)
{
	struct skcipher_tfm *tfm = private;
	int err;

	err = crypto_skcipher_setkey(tfm->skcipher, key, keylen);
	tfm->has_key = !err;

	return err;
}

static void skcipher_sock_destruct(struct sock *sk)
{
	struct alg_sock *ask = alg_sk(sk);
	struct af_alg_ctx *ctx = ask->private;
	struct sock *psk = ask->parent;
	struct alg_sock *pask = alg_sk(psk);
	struct skcipher_tfm *skc = pask->private;
	struct crypto_skcipher *tfm = skc->skcipher;

	af_alg_pull_tsgl(sk, ctx->used, NULL, 0);
	sock_kzfree_s(sk, ctx->iv, crypto_skcipher_ivsize(tfm));
	sock_kfree_s(sk, ctx, ctx->len);
	af_alg_release_parent(sk);
}

static int skcipher_accept_parent_nokey(void *private, struct sock *sk)
{
	struct af_alg_ctx *ctx;
	struct alg_sock *ask = alg_sk(sk);
	struct skcipher_tfm *tfm = private;
	struct crypto_skcipher *skcipher = tfm->skcipher;
	unsigned int len = sizeof(*ctx);

	ctx = sock_kmalloc(sk, len, GFP_KERNEL);
	if (!ctx)
		return -ENOMEM;

	ctx->iv = sock_kmalloc(sk, crypto_skcipher_ivsize(skcipher),
			       GFP_KERNEL);
	if (!ctx->iv) {
		sock_kfree_s(sk, ctx, len);
		return -ENOMEM;
	}

	memset(ctx->iv, 0, crypto_skcipher_ivsize(skcipher));

	INIT_LIST_HEAD(&ctx->tsgl_list);
	ctx->len = len;
	ctx->used = 0;
	atomic_set(&ctx->rcvused, 0);
	ctx->more = 0;
	ctx->merge = 0;
	ctx->enc = 0;
	crypto_init_wait(&ctx->wait);

	ask->private = ctx;

	sk->sk_destruct = skcipher_sock_destruct;

	return 0;
}

static int skcipher_accept_parent(void *private, struct sock *sk)
{
	struct skcipher_tfm *tfm = private;

	if (!tfm->has_key && crypto_skcipher_has_setkey(tfm->skcipher))
		return -ENOKEY;

	return skcipher_accept_parent_nokey(private, sk);
}

static const struct af_alg_type algif_type_skcipher = {
	.bind		=	skcipher_bind,
	.release	=	skcipher_release,
	.setkey		=	skcipher_setkey,
	.accept		=	skcipher_accept_parent,
	.accept_nokey	=	skcipher_accept_parent_nokey,
	.ops		=	&algif_skcipher_ops,
	.ops_nokey	=	&algif_skcipher_ops_nokey,
	.name		=	"skcipher",
	.owner		=	THIS_MODULE
};

static int __init algif_skcipher_init(void)
{
	return af_alg_register_type(&algif_type_skcipher);
}

static void __exit algif_skcipher_exit(void)
{
	int err = af_alg_unregister_type(&algif_type_skcipher);
	BUG_ON(err);
}

module_init(algif_skcipher_init);
module_exit(algif_skcipher_exit);
MODULE_LICENSE("GPL");<|MERGE_RESOLUTION|>--- conflicted
+++ resolved
@@ -137,17 +137,8 @@
 			crypto_skcipher_decrypt(&areq->cra_u.skcipher_req);
 
 		/* AIO operation in progress */
-<<<<<<< HEAD
-		if (err == -EINPROGRESS || err == -EBUSY) {
-			/* Remember output size that will be generated. */
-			areq->outlen = len;
-
-			return -EIOCBQUEUED;
-		}
-=======
 		if (err == -EINPROGRESS || err == -EBUSY)
 			return -EIOCBQUEUED;
->>>>>>> 5fa4ec9c
 
 		sock_put(sk);
 	} else {
