--- conflicted
+++ resolved
@@ -549,32 +549,11 @@
 
 static int sh_msiof_spi_setup(struct spi_device *spi)
 {
-<<<<<<< HEAD
-	struct device_node *np = spi->controller->dev.of_node;
-=======
->>>>>>> 0ecfebd2
 	struct sh_msiof_spi_priv *p =
 		spi_controller_get_devdata(spi->controller);
 	u32 clr, set, tmp;
 
-<<<<<<< HEAD
-	if (!np) {
-		/*
-		 * Use spi->controller_data for CS (same strategy as spi_gpio),
-		 * if any. otherwise let HW control CS
-		 */
-		spi->cs_gpio = (uintptr_t)spi->controller_data;
-	}
-
-	if (gpio_is_valid(spi->cs_gpio)) {
-		gpio_direction_output(spi->cs_gpio, !(spi->mode & SPI_CS_HIGH));
-		return 0;
-	}
-
-	if (spi_controller_is_slave(p->ctlr))
-=======
 	if (spi->cs_gpiod || spi_controller_is_slave(p->ctlr))
->>>>>>> 0ecfebd2
 		return 0;
 
 	if (p->native_cs_inited &&
@@ -1415,10 +1394,7 @@
 	ctlr->bits_per_word_mask = chipdata->bits_per_word_mask;
 	ctlr->auto_runtime_pm = true;
 	ctlr->transfer_one = sh_msiof_transfer_one;
-<<<<<<< HEAD
-=======
 	ctlr->use_gpio_descriptors = true;
->>>>>>> 0ecfebd2
 
 	ret = sh_msiof_request_dma(p);
 	if (ret < 0)
