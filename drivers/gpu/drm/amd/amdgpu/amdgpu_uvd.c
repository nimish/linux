--- conflicted
+++ resolved
@@ -171,7 +171,6 @@
 	DRM_INFO("Found UVD firmware Version: %hu.%hu Family ID: %hu\n",
 		version_major, version_minor, family_id);
 
-<<<<<<< HEAD
 	/*
 	 * Limit the number of UVD handles depending on microcode major
 	 * and minor versions. The firmware version which has 40 UVD
@@ -181,10 +180,9 @@
 	if ((version_major > 0x01) ||
 	    ((version_major == 0x01) && (version_minor >= 0x50)))
 		adev->uvd.max_handles = AMDGPU_MAX_UVD_HANDLES;
-=======
+
 	adev->uvd.fw_version = ((version_major << 24) | (version_minor << 16) |
 				(family_id << 8));
->>>>>>> 44549e8f
 
 	bo_size = AMDGPU_GPU_PAGE_ALIGN(le32_to_cpu(hdr->ucode_size_bytes) + 8)
 		  +  AMDGPU_UVD_STACK_SIZE + AMDGPU_UVD_HEAP_SIZE
