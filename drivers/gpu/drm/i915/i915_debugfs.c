--- conflicted
+++ resolved
@@ -30,11 +30,7 @@
 #include <linux/sort.h>
 #include <linux/sched/mm.h>
 #include "intel_drv.h"
-<<<<<<< HEAD
-#include "i915_guc_submission.h"
-=======
 #include "intel_guc_submission.h"
->>>>>>> 661e50bc
 
 static inline struct drm_i915_private *node_to_i915(struct drm_info_node *node)
 {
@@ -55,13 +51,7 @@
 	intel_device_info_dump_runtime(info, &p);
 
 	kernel_param_lock(THIS_MODULE);
-<<<<<<< HEAD
-#define PRINT_PARAM(T, x, ...) seq_print_param(m, #x, #T, &i915_modparams.x);
-	I915_PARAMS_FOR_EACH(PRINT_PARAM);
-#undef PRINT_PARAM
-=======
 	i915_params_dump(&i915_modparams, &p);
->>>>>>> 661e50bc
 	kernel_param_unlock(THIS_MODULE);
 
 	return 0;
@@ -513,13 +503,8 @@
 	seq_printf(m, "%u display objects (globally pinned), %llu bytes\n",
 		   dpy_count, dpy_size);
 
-<<<<<<< HEAD
-	seq_printf(m, "%llu [%llu] gtt total\n",
-		   ggtt->base.total, ggtt->mappable_end);
-=======
 	seq_printf(m, "%llu [%pa] gtt total\n",
 		   ggtt->base.total, &ggtt->mappable_end);
->>>>>>> 661e50bc
 	seq_printf(m, "Supported page sizes: %s\n",
 		   stringify_page_sizes(INTEL_INFO(dev_priv)->page_sizes,
 					buf, sizeof(buf)));
@@ -660,41 +645,6 @@
 	return 0;
 }
 
-<<<<<<< HEAD
-static void i915_ring_seqno_info(struct seq_file *m,
-				 struct intel_engine_cs *engine)
-{
-	struct intel_breadcrumbs *b = &engine->breadcrumbs;
-	struct rb_node *rb;
-
-	seq_printf(m, "Current sequence (%s): %x\n",
-		   engine->name, intel_engine_get_seqno(engine));
-
-	spin_lock_irq(&b->rb_lock);
-	for (rb = rb_first(&b->waiters); rb; rb = rb_next(rb)) {
-		struct intel_wait *w = rb_entry(rb, typeof(*w), node);
-
-		seq_printf(m, "Waiting (%s): %s [%d] on %x\n",
-			   engine->name, w->tsk->comm, w->tsk->pid, w->seqno);
-	}
-	spin_unlock_irq(&b->rb_lock);
-}
-
-static int i915_gem_seqno_info(struct seq_file *m, void *data)
-{
-	struct drm_i915_private *dev_priv = node_to_i915(m->private);
-	struct intel_engine_cs *engine;
-	enum intel_engine_id id;
-
-	for_each_engine(engine, dev_priv, id)
-		i915_ring_seqno_info(m, engine);
-
-	return 0;
-}
-
-
-=======
->>>>>>> 661e50bc
 static int i915_interrupt_info(struct seq_file *m, void *data)
 {
 	struct drm_i915_private *dev_priv = node_to_i915(m->private);
@@ -1981,78 +1931,6 @@
 	return 0;
 }
 
-<<<<<<< HEAD
-static void i915_dump_lrc_obj(struct seq_file *m,
-			      struct i915_gem_context *ctx,
-			      struct intel_engine_cs *engine)
-{
-	struct i915_vma *vma = ctx->engine[engine->id].state;
-	struct page *page;
-	int j;
-
-	seq_printf(m, "CONTEXT: %s %u\n", engine->name, ctx->hw_id);
-
-	if (!vma) {
-		seq_puts(m, "\tFake context\n");
-		return;
-	}
-
-	if (vma->flags & I915_VMA_GLOBAL_BIND)
-		seq_printf(m, "\tBound in GGTT at 0x%08x\n",
-			   i915_ggtt_offset(vma));
-
-	if (i915_gem_object_pin_pages(vma->obj)) {
-		seq_puts(m, "\tFailed to get pages for context object\n\n");
-		return;
-	}
-
-	page = i915_gem_object_get_page(vma->obj, LRC_STATE_PN);
-	if (page) {
-		u32 *reg_state = kmap_atomic(page);
-
-		for (j = 0; j < 0x600 / sizeof(u32) / 4; j += 4) {
-			seq_printf(m,
-				   "\t[0x%04x] 0x%08x 0x%08x 0x%08x 0x%08x\n",
-				   j * 4,
-				   reg_state[j], reg_state[j + 1],
-				   reg_state[j + 2], reg_state[j + 3]);
-		}
-		kunmap_atomic(reg_state);
-	}
-
-	i915_gem_object_unpin_pages(vma->obj);
-	seq_putc(m, '\n');
-}
-
-static int i915_dump_lrc(struct seq_file *m, void *unused)
-{
-	struct drm_i915_private *dev_priv = node_to_i915(m->private);
-	struct drm_device *dev = &dev_priv->drm;
-	struct intel_engine_cs *engine;
-	struct i915_gem_context *ctx;
-	enum intel_engine_id id;
-	int ret;
-
-	if (!i915_modparams.enable_execlists) {
-		seq_printf(m, "Logical Ring Contexts are disabled\n");
-		return 0;
-	}
-
-	ret = mutex_lock_interruptible(&dev->struct_mutex);
-	if (ret)
-		return ret;
-
-	list_for_each_entry(ctx, &dev_priv->contexts.list, link)
-		for_each_engine(engine, dev_priv, id)
-			i915_dump_lrc_obj(m, ctx, engine);
-
-	mutex_unlock(&dev->struct_mutex);
-
-	return 0;
-}
-
-=======
->>>>>>> 661e50bc
 static const char *swizzle_string(unsigned swizzle)
 {
 	switch (swizzle) {
@@ -3274,8 +3152,7 @@
 
 	p = drm_seq_file_printer(m);
 	for_each_engine(engine, dev_priv, id)
-<<<<<<< HEAD
-		intel_engine_dump(engine, &p);
+		intel_engine_dump(engine, &p, "%s\n", engine->name);
 
 	intel_runtime_pm_put(dev_priv);
 
@@ -3285,66 +3162,6 @@
 static int i915_shrinker_info(struct seq_file *m, void *unused)
 {
 	struct drm_i915_private *i915 = node_to_i915(m->private);
-=======
-		intel_engine_dump(engine, &p, "%s\n", engine->name);
->>>>>>> 661e50bc
-
-	seq_printf(m, "seeks = %d\n", i915->mm.shrinker.seeks);
-	seq_printf(m, "batch = %lu\n", i915->mm.shrinker.batch);
-
-	return 0;
-}
-
-static int i915_shrinker_info(struct seq_file *m, void *unused)
-{
-<<<<<<< HEAD
-	struct drm_i915_private *dev_priv = node_to_i915(m->private);
-	struct drm_device *dev = &dev_priv->drm;
-	struct intel_engine_cs *engine;
-	int num_rings = INTEL_INFO(dev_priv)->num_rings;
-	enum intel_engine_id id;
-	int j, ret;
-
-	if (!i915_modparams.semaphores) {
-		seq_puts(m, "Semaphores are disabled\n");
-		return 0;
-	}
-
-	ret = mutex_lock_interruptible(&dev->struct_mutex);
-	if (ret)
-		return ret;
-	intel_runtime_pm_get(dev_priv);
-
-	if (IS_BROADWELL(dev_priv)) {
-		struct page *page;
-		uint64_t *seqno;
-
-		page = i915_gem_object_get_page(dev_priv->semaphore->obj, 0);
-
-		seqno = (uint64_t *)kmap_atomic(page);
-		for_each_engine(engine, dev_priv, id) {
-			uint64_t offset;
-
-			seq_printf(m, "%s\n", engine->name);
-
-			seq_puts(m, "  Last signal:");
-			for (j = 0; j < num_rings; j++) {
-				offset = id * I915_NUM_ENGINES + j;
-				seq_printf(m, "0x%08llx (0x%02llx) ",
-					   seqno[offset], offset * 8);
-			}
-			seq_putc(m, '\n');
-
-			seq_puts(m, "  Last wait:  ");
-			for (j = 0; j < num_rings; j++) {
-				offset = id + (j * I915_NUM_ENGINES);
-				seq_printf(m, "0x%08llx (0x%02llx) ",
-					   seqno[offset], offset * 8);
-			}
-			seq_putc(m, '\n');
-=======
-	struct drm_i915_private *i915 = node_to_i915(m->private);
->>>>>>> 661e50bc
 
 	seq_printf(m, "seeks = %d\n", i915->mm.shrinker.seeks);
 	seq_printf(m, "batch = %lu\n", i915->mm.shrinker.batch);
@@ -4794,10 +4611,6 @@
 	{"i915_gem_objects", i915_gem_object_info, 0},
 	{"i915_gem_gtt", i915_gem_gtt_info, 0},
 	{"i915_gem_stolen", i915_gem_stolen_list_info },
-<<<<<<< HEAD
-	{"i915_gem_seqno", i915_gem_seqno_info, 0},
-=======
->>>>>>> 661e50bc
 	{"i915_gem_fence_regs", i915_gem_fence_regs_info, 0},
 	{"i915_gem_interrupt", i915_interrupt_info, 0},
 	{"i915_gem_batch_pool", i915_gem_batch_pool_info, 0},
@@ -4834,10 +4647,6 @@
 	{"i915_display_info", i915_display_info, 0},
 	{"i915_engine_info", i915_engine_info, 0},
 	{"i915_shrinker_info", i915_shrinker_info, 0},
-<<<<<<< HEAD
-	{"i915_semaphore_status", i915_semaphore_status, 0},
-=======
->>>>>>> 661e50bc
 	{"i915_shared_dplls_info", i915_shared_dplls_info, 0},
 	{"i915_dp_mst_info", i915_dp_mst_info, 0},
 	{"i915_wa_registers", i915_wa_registers, 0},
