// SPDX-License-Identifier: GPL-2.0-only
/*
 * Copyright (c) 2017, NVIDIA CORPORATION.  All rights reserved.
 */
#include <linux/debugfs.h>
#include <linux/dma-mapping.h>
#include <linux/slab.h>
#include <linux/uaccess.h>

#include <soc/tegra/bpmp.h>
#include <soc/tegra/bpmp-abi.h>

static DEFINE_MUTEX(bpmp_debug_lock);

struct seqbuf {
	char *buf;
	size_t pos;
	size_t size;
};

static void seqbuf_init(struct seqbuf *seqbuf, void *buf, size_t size)
{
	seqbuf->buf = buf;
	seqbuf->size = size;
	seqbuf->pos = 0;
}

static size_t seqbuf_avail(struct seqbuf *seqbuf)
{
	return seqbuf->pos < seqbuf->size ? seqbuf->size - seqbuf->pos : 0;
}

static size_t seqbuf_status(struct seqbuf *seqbuf)
{
	return seqbuf->pos <= seqbuf->size ? 0 : -EOVERFLOW;
}

static int seqbuf_eof(struct seqbuf *seqbuf)
{
	return seqbuf->pos >= seqbuf->size;
}

static int seqbuf_read(struct seqbuf *seqbuf, void *buf, size_t nbyte)
{
	nbyte = min(nbyte, seqbuf_avail(seqbuf));
	memcpy(buf, seqbuf->buf + seqbuf->pos, nbyte);
	seqbuf->pos += nbyte;
	return seqbuf_status(seqbuf);
}

static int seqbuf_read_u32(struct seqbuf *seqbuf, uint32_t *v)
{
	int err;

	err = seqbuf_read(seqbuf, v, 4);
	*v = le32_to_cpu(*v);
	return err;
}

static int seqbuf_read_str(struct seqbuf *seqbuf, const char **str)
{
	*str = seqbuf->buf + seqbuf->pos;
	seqbuf->pos += strnlen(*str, seqbuf_avail(seqbuf));
	seqbuf->pos++;
	return seqbuf_status(seqbuf);
}

static void seqbuf_seek(struct seqbuf *seqbuf, ssize_t offset)
{
	seqbuf->pos += offset;
}

/* map filename in Linux debugfs to corresponding entry in BPMP */
static const char *get_filename(struct tegra_bpmp *bpmp,
				const struct file *file, char *buf, int size)
{
	const char *root_path, *filename = NULL;
	char *root_path_buf;
	size_t root_len;
	size_t root_path_buf_len = 512;

	root_path_buf = kzalloc(root_path_buf_len, GFP_KERNEL);
	if (!root_path_buf)
		goto out;

	root_path = dentry_path(bpmp->debugfs_mirror, root_path_buf,
				root_path_buf_len);
	if (IS_ERR(root_path))
		goto out;

	root_len = strlen(root_path);

	filename = dentry_path(file->f_path.dentry, buf, size);
	if (IS_ERR(filename)) {
		filename = NULL;
		goto out;
	}

	if (strlen(filename) < root_len || strncmp(filename, root_path, root_len)) {
		filename = NULL;
		goto out;
	}

	filename += root_len;

out:
	kfree(root_path_buf);
	return filename;
}

static int mrq_debug_open(struct tegra_bpmp *bpmp, const char *name,
			  uint32_t *fd, uint32_t *len, bool write)
{
	struct mrq_debug_request req = {
		.cmd = cpu_to_le32(write ? CMD_DEBUG_OPEN_WO : CMD_DEBUG_OPEN_RO),
	};
	struct mrq_debug_response resp;
	struct tegra_bpmp_message msg = {
		.mrq = MRQ_DEBUG,
		.tx = {
			.data = &req,
			.size = sizeof(req),
		},
		.rx = {
			.data = &resp,
			.size = sizeof(resp),
		},
	};
	ssize_t sz_name;
	int err = 0;

	sz_name = strscpy(req.fop.name, name, sizeof(req.fop.name));
	if (sz_name < 0) {
		pr_err("File name too large: %s\n", name);
		return -EINVAL;
	}

	err = tegra_bpmp_transfer(bpmp, &msg);
	if (err < 0)
		return err;
	else if (msg.rx.ret < 0)
		return -EINVAL;

	*len = resp.fop.datalen;
	*fd = resp.fop.fd;

	return 0;
}

static int mrq_debug_close(struct tegra_bpmp *bpmp, uint32_t fd)
{
	struct mrq_debug_request req = {
		.cmd = cpu_to_le32(CMD_DEBUG_CLOSE),
		.frd = {
			.fd = fd,
		},
	};
	struct mrq_debug_response resp;
	struct tegra_bpmp_message msg = {
		.mrq = MRQ_DEBUG,
		.tx = {
			.data = &req,
			.size = sizeof(req),
		},
		.rx = {
			.data = &resp,
			.size = sizeof(resp),
		},
	};
	int err = 0;

	err = tegra_bpmp_transfer(bpmp, &msg);
	if (err < 0)
		return err;
	else if (msg.rx.ret < 0)
		return -EINVAL;

	return 0;
}

static int mrq_debug_read(struct tegra_bpmp *bpmp, const char *name,
			  char *data, size_t sz_data, uint32_t *nbytes)
{
	struct mrq_debug_request req = {
		.cmd = cpu_to_le32(CMD_DEBUG_READ),
	};
	struct mrq_debug_response resp;
	struct tegra_bpmp_message msg = {
		.mrq = MRQ_DEBUG,
		.tx = {
			.data = &req,
			.size = sizeof(req),
		},
		.rx = {
			.data = &resp,
			.size = sizeof(resp),
		},
	};
	uint32_t fd = 0, len = 0;
	int remaining, err;

	mutex_lock(&bpmp_debug_lock);
	err = mrq_debug_open(bpmp, name, &fd, &len, 0);
	if (err)
		goto out;

	if (len > sz_data) {
		err = -EFBIG;
		goto close;
	}

	req.frd.fd = fd;
	remaining = len;

	while (remaining > 0) {
		err = tegra_bpmp_transfer(bpmp, &msg);
		if (err < 0) {
			goto close;
		} else if (msg.rx.ret < 0) {
			err = -EINVAL;
			goto close;
		}

		if (resp.frd.readlen > remaining) {
			pr_err("%s: read data length invalid\n", __func__);
			err = -EINVAL;
			goto close;
		}

		memcpy(data, resp.frd.data, resp.frd.readlen);
		data += resp.frd.readlen;
		remaining -= resp.frd.readlen;
	}

	*nbytes = len;

close:
	err = mrq_debug_close(bpmp, fd);
out:
	mutex_unlock(&bpmp_debug_lock);
	return err;
}

static int mrq_debug_write(struct tegra_bpmp *bpmp, const char *name,
			   uint8_t *data, size_t sz_data)
{
	struct mrq_debug_request req = {
		.cmd = cpu_to_le32(CMD_DEBUG_WRITE)
	};
	struct mrq_debug_response resp;
	struct tegra_bpmp_message msg = {
		.mrq = MRQ_DEBUG,
		.tx = {
			.data = &req,
			.size = sizeof(req),
		},
		.rx = {
			.data = &resp,
			.size = sizeof(resp),
		},
	};
	uint32_t fd = 0, len = 0;
	size_t remaining;
	int err;

	mutex_lock(&bpmp_debug_lock);
	err = mrq_debug_open(bpmp, name, &fd, &len, 1);
	if (err)
		goto out;

	if (sz_data > len) {
		err = -EINVAL;
		goto close;
	}

	req.fwr.fd = fd;
	remaining = sz_data;

	while (remaining > 0) {
		len = min(remaining, sizeof(req.fwr.data));
		memcpy(req.fwr.data, data, len);
		req.fwr.datalen = len;

		err = tegra_bpmp_transfer(bpmp, &msg);
		if (err < 0) {
			goto close;
		} else if (msg.rx.ret < 0) {
			err = -EINVAL;
			goto close;
		}

		data += req.fwr.datalen;
		remaining -= req.fwr.datalen;
	}

close:
	err = mrq_debug_close(bpmp, fd);
out:
	mutex_unlock(&bpmp_debug_lock);
	return err;
}

static int bpmp_debug_show(struct seq_file *m, void *p)
{
	struct file *file = m->private;
	struct inode *inode = file_inode(file);
	struct tegra_bpmp *bpmp = inode->i_private;
	char fnamebuf[256];
	const char *filename;
	struct mrq_debug_request req = {
		.cmd = cpu_to_le32(CMD_DEBUG_READ),
	};
	struct mrq_debug_response resp;
	struct tegra_bpmp_message msg = {
		.mrq = MRQ_DEBUG,
		.tx = {
			.data = &req,
			.size = sizeof(req),
		},
		.rx = {
			.data = &resp,
			.size = sizeof(resp),
		},
	};
	uint32_t fd = 0, len = 0;
	int remaining, err;

	filename = get_filename(bpmp, file, fnamebuf, sizeof(fnamebuf));
	if (!filename)
		return -ENOENT;

	mutex_lock(&bpmp_debug_lock);
	err = mrq_debug_open(bpmp, filename, &fd, &len, 0);
	if (err)
		goto out;

	req.frd.fd = fd;
	remaining = len;

	while (remaining > 0) {
		err = tegra_bpmp_transfer(bpmp, &msg);
		if (err < 0) {
			goto close;
		} else if (msg.rx.ret < 0) {
			err = -EINVAL;
			goto close;
		}
<<<<<<< HEAD

		if (resp.frd.readlen > remaining) {
			pr_err("%s: read data length invalid\n", __func__);
			err = -EINVAL;
			goto close;
		}

=======

		if (resp.frd.readlen > remaining) {
			pr_err("%s: read data length invalid\n", __func__);
			err = -EINVAL;
			goto close;
		}

>>>>>>> df0cc57e
		seq_write(m, resp.frd.data, resp.frd.readlen);
		remaining -= resp.frd.readlen;
	}

close:
	err = mrq_debug_close(bpmp, fd);
out:
	mutex_unlock(&bpmp_debug_lock);
	return err;
}

static ssize_t bpmp_debug_store(struct file *file, const char __user *buf,
		size_t count, loff_t *f_pos)
{
	struct inode *inode = file_inode(file);
	struct tegra_bpmp *bpmp = inode->i_private;
	char *databuf = NULL;
	char fnamebuf[256];
	const char *filename;
	ssize_t err;

	filename = get_filename(bpmp, file, fnamebuf, sizeof(fnamebuf));
	if (!filename)
		return -ENOENT;

	databuf = kmalloc(count, GFP_KERNEL);
	if (!databuf)
		return -ENOMEM;

	if (copy_from_user(databuf, buf, count)) {
		err = -EFAULT;
		goto free_ret;
	}

	err = mrq_debug_write(bpmp, filename, databuf, count);

free_ret:
	kfree(databuf);

	return err ?: count;
}

static int bpmp_debug_open(struct inode *inode, struct file *file)
{
	return single_open_size(file, bpmp_debug_show, file, SZ_256K);
}

static const struct file_operations bpmp_debug_fops = {
	.open		= bpmp_debug_open,
	.read		= seq_read,
	.llseek		= seq_lseek,
	.write		= bpmp_debug_store,
	.release	= single_release,
};

static int bpmp_populate_debugfs_inband(struct tegra_bpmp *bpmp,
					struct dentry *parent,
					char *ppath)
{
	const size_t pathlen = SZ_256;
	const size_t bufsize = SZ_16K;
	uint32_t dsize, attrs = 0;
	struct dentry *dentry;
	struct seqbuf seqbuf;
	char *buf, *pathbuf;
	const char *name;
	int err = 0;

	if (!bpmp || !parent || !ppath)
		return -EINVAL;

	buf = kmalloc(bufsize, GFP_KERNEL);
	if (!buf)
		return -ENOMEM;

	pathbuf = kzalloc(pathlen, GFP_KERNEL);
	if (!pathbuf) {
		kfree(buf);
		return -ENOMEM;
	}

	err = mrq_debug_read(bpmp, ppath, buf, bufsize, &dsize);
	if (err)
		goto out;

	seqbuf_init(&seqbuf, buf, dsize);

	while (!seqbuf_eof(&seqbuf)) {
		err = seqbuf_read_u32(&seqbuf, &attrs);
		if (err)
			goto out;

		err = seqbuf_read_str(&seqbuf, &name);
		if (err < 0)
			goto out;

		if (attrs & DEBUGFS_S_ISDIR) {
			size_t len;

			dentry = debugfs_create_dir(name, parent);
			if (IS_ERR(dentry)) {
				err = PTR_ERR(dentry);
				goto out;
			}

			len = snprintf(pathbuf, pathlen, "%s%s/", ppath, name);
			if (len >= pathlen) {
				err = -EINVAL;
				goto out;
			}

			err = bpmp_populate_debugfs_inband(bpmp, dentry,
							   pathbuf);
			if (err < 0)
				goto out;
		} else {
			umode_t mode;

			mode = attrs & DEBUGFS_S_IRUSR ? 0400 : 0;
			mode |= attrs & DEBUGFS_S_IWUSR ? 0200 : 0;
			dentry = debugfs_create_file(name, mode, parent, bpmp,
						     &bpmp_debug_fops);
			if (!dentry) {
				err = -ENOMEM;
				goto out;
			}
		}
	}

out:
	kfree(pathbuf);
	kfree(buf);

	return err;
}

static int mrq_debugfs_read(struct tegra_bpmp *bpmp,
			    dma_addr_t name, size_t sz_name,
			    dma_addr_t data, size_t sz_data,
			    size_t *nbytes)
{
	struct mrq_debugfs_request req = {
		.cmd = cpu_to_le32(CMD_DEBUGFS_READ),
		.fop = {
			.fnameaddr = cpu_to_le32((uint32_t)name),
			.fnamelen = cpu_to_le32((uint32_t)sz_name),
			.dataaddr = cpu_to_le32((uint32_t)data),
			.datalen = cpu_to_le32((uint32_t)sz_data),
		},
	};
	struct mrq_debugfs_response resp;
	struct tegra_bpmp_message msg = {
		.mrq = MRQ_DEBUGFS,
		.tx = {
			.data = &req,
			.size = sizeof(req),
		},
		.rx = {
			.data = &resp,
			.size = sizeof(resp),
		},
	};
	int err;

	err = tegra_bpmp_transfer(bpmp, &msg);
	if (err < 0)
		return err;
	else if (msg.rx.ret < 0)
		return -EINVAL;

	*nbytes = (size_t)resp.fop.nbytes;

	return 0;
}

static int mrq_debugfs_write(struct tegra_bpmp *bpmp,
			     dma_addr_t name, size_t sz_name,
			     dma_addr_t data, size_t sz_data)
{
	const struct mrq_debugfs_request req = {
		.cmd = cpu_to_le32(CMD_DEBUGFS_WRITE),
		.fop = {
			.fnameaddr = cpu_to_le32((uint32_t)name),
			.fnamelen = cpu_to_le32((uint32_t)sz_name),
			.dataaddr = cpu_to_le32((uint32_t)data),
			.datalen = cpu_to_le32((uint32_t)sz_data),
		},
	};
	struct tegra_bpmp_message msg = {
		.mrq = MRQ_DEBUGFS,
		.tx = {
			.data = &req,
			.size = sizeof(req),
		},
	};

	return tegra_bpmp_transfer(bpmp, &msg);
}

static int mrq_debugfs_dumpdir(struct tegra_bpmp *bpmp, dma_addr_t addr,
			       size_t size, size_t *nbytes)
{
	const struct mrq_debugfs_request req = {
		.cmd = cpu_to_le32(CMD_DEBUGFS_DUMPDIR),
		.dumpdir = {
			.dataaddr = cpu_to_le32((uint32_t)addr),
			.datalen = cpu_to_le32((uint32_t)size),
		},
	};
	struct mrq_debugfs_response resp;
	struct tegra_bpmp_message msg = {
		.mrq = MRQ_DEBUGFS,
		.tx = {
			.data = &req,
			.size = sizeof(req),
		},
		.rx = {
			.data = &resp,
			.size = sizeof(resp),
		},
	};
	int err;

	err = tegra_bpmp_transfer(bpmp, &msg);
	if (err < 0)
		return err;
	else if (msg.rx.ret < 0)
		return -EINVAL;

	*nbytes = (size_t)resp.dumpdir.nbytes;

	return 0;
}

static int debugfs_show(struct seq_file *m, void *p)
{
	struct file *file = m->private;
	struct inode *inode = file_inode(file);
	struct tegra_bpmp *bpmp = inode->i_private;
	const size_t datasize = m->size;
	const size_t namesize = SZ_256;
	void *datavirt, *namevirt;
	dma_addr_t dataphys, namephys;
	char buf[256];
	const char *filename;
	size_t len, nbytes;
	int err;

	filename = get_filename(bpmp, file, buf, sizeof(buf));
	if (!filename)
		return -ENOENT;

	namevirt = dma_alloc_coherent(bpmp->dev, namesize, &namephys,
				      GFP_KERNEL | GFP_DMA32);
	if (!namevirt)
		return -ENOMEM;

	datavirt = dma_alloc_coherent(bpmp->dev, datasize, &dataphys,
				      GFP_KERNEL | GFP_DMA32);
	if (!datavirt) {
		err = -ENOMEM;
		goto free_namebuf;
	}

	len = strlen(filename);
	strncpy(namevirt, filename, namesize);

	err = mrq_debugfs_read(bpmp, namephys, len, dataphys, datasize,
			       &nbytes);

	if (!err)
		seq_write(m, datavirt, nbytes);

	dma_free_coherent(bpmp->dev, datasize, datavirt, dataphys);
free_namebuf:
	dma_free_coherent(bpmp->dev, namesize, namevirt, namephys);

	return err;
}

static int debugfs_open(struct inode *inode, struct file *file)
{
	return single_open_size(file, debugfs_show, file, SZ_128K);
}

static ssize_t debugfs_store(struct file *file, const char __user *buf,
		size_t count, loff_t *f_pos)
{
	struct inode *inode = file_inode(file);
	struct tegra_bpmp *bpmp = inode->i_private;
	const size_t datasize = count;
	const size_t namesize = SZ_256;
	void *datavirt, *namevirt;
	dma_addr_t dataphys, namephys;
	char fnamebuf[256];
	const char *filename;
	size_t len;
	int err;

	filename = get_filename(bpmp, file, fnamebuf, sizeof(fnamebuf));
	if (!filename)
		return -ENOENT;

	namevirt = dma_alloc_coherent(bpmp->dev, namesize, &namephys,
				      GFP_KERNEL | GFP_DMA32);
	if (!namevirt)
		return -ENOMEM;

	datavirt = dma_alloc_coherent(bpmp->dev, datasize, &dataphys,
				      GFP_KERNEL | GFP_DMA32);
	if (!datavirt) {
		err = -ENOMEM;
		goto free_namebuf;
	}

	len = strlen(filename);
	strncpy(namevirt, filename, namesize);

	if (copy_from_user(datavirt, buf, count)) {
		err = -EFAULT;
		goto free_databuf;
	}

	err = mrq_debugfs_write(bpmp, namephys, len, dataphys,
				count);

free_databuf:
	dma_free_coherent(bpmp->dev, datasize, datavirt, dataphys);
free_namebuf:
	dma_free_coherent(bpmp->dev, namesize, namevirt, namephys);

	return err ?: count;
}

static const struct file_operations debugfs_fops = {
	.open		= debugfs_open,
	.read		= seq_read,
	.llseek		= seq_lseek,
	.write		= debugfs_store,
	.release	= single_release,
};

static int bpmp_populate_dir(struct tegra_bpmp *bpmp, struct seqbuf *seqbuf,
			     struct dentry *parent, uint32_t depth)
{
	int err;
	uint32_t d, t;
	const char *name;
	struct dentry *dentry;

	while (!seqbuf_eof(seqbuf)) {
		err = seqbuf_read_u32(seqbuf, &d);
		if (err < 0)
			return err;

		if (d < depth) {
			seqbuf_seek(seqbuf, -4);
			/* go up a level */
			return 0;
		} else if (d != depth) {
			/* malformed data received from BPMP */
			return -EIO;
		}

		err = seqbuf_read_u32(seqbuf, &t);
		if (err < 0)
			return err;
		err = seqbuf_read_str(seqbuf, &name);
		if (err < 0)
			return err;

		if (t & DEBUGFS_S_ISDIR) {
			dentry = debugfs_create_dir(name, parent);
			if (!dentry)
				return -ENOMEM;
			err = bpmp_populate_dir(bpmp, seqbuf, dentry, depth+1);
			if (err < 0)
				return err;
		} else {
			umode_t mode;

			mode = t & DEBUGFS_S_IRUSR ? S_IRUSR : 0;
			mode |= t & DEBUGFS_S_IWUSR ? S_IWUSR : 0;
			dentry = debugfs_create_file(name, mode,
						     parent, bpmp,
						     &debugfs_fops);
			if (!dentry)
				return -ENOMEM;
		}
	}

	return 0;
}

static int bpmp_populate_debugfs_shmem(struct tegra_bpmp *bpmp)
{
	struct seqbuf seqbuf;
	const size_t sz = SZ_512K;
	dma_addr_t phys;
	size_t nbytes;
	void *virt;
	int err;

	virt = dma_alloc_coherent(bpmp->dev, sz, &phys,
				  GFP_KERNEL | GFP_DMA32);
	if (!virt)
		return -ENOMEM;

	err = mrq_debugfs_dumpdir(bpmp, phys, sz, &nbytes);
	if (err < 0) {
		goto free;
	} else if (nbytes > sz) {
		err = -EINVAL;
		goto free;
	}

	seqbuf_init(&seqbuf, virt, nbytes);
	err = bpmp_populate_dir(bpmp, &seqbuf, bpmp->debugfs_mirror, 0);
free:
	dma_free_coherent(bpmp->dev, sz, virt, phys);

	return err;
}

int tegra_bpmp_init_debugfs(struct tegra_bpmp *bpmp)
{
	struct dentry *root;
	bool inband;
	int err;

	inband = tegra_bpmp_mrq_is_supported(bpmp, MRQ_DEBUG);

	if (!inband && !tegra_bpmp_mrq_is_supported(bpmp, MRQ_DEBUGFS))
		return 0;

	root = debugfs_create_dir("bpmp", NULL);
	if (!root)
		return -ENOMEM;

	bpmp->debugfs_mirror = debugfs_create_dir("debug", root);
	if (!bpmp->debugfs_mirror) {
		err = -ENOMEM;
		goto out;
	}

	if (inband)
		err = bpmp_populate_debugfs_inband(bpmp, bpmp->debugfs_mirror,
						   "/");
	else
		err = bpmp_populate_debugfs_shmem(bpmp);

out:
	if (err < 0)
		debugfs_remove_recursive(root);

	return err;
}<|MERGE_RESOLUTION|>--- conflicted
+++ resolved
@@ -345,7 +345,6 @@
 			err = -EINVAL;
 			goto close;
 		}
-<<<<<<< HEAD
 
 		if (resp.frd.readlen > remaining) {
 			pr_err("%s: read data length invalid\n", __func__);
@@ -353,15 +352,6 @@
 			goto close;
 		}
 
-=======
-
-		if (resp.frd.readlen > remaining) {
-			pr_err("%s: read data length invalid\n", __func__);
-			err = -EINVAL;
-			goto close;
-		}
-
->>>>>>> df0cc57e
 		seq_write(m, resp.frd.data, resp.frd.readlen);
 		remaining -= resp.frd.readlen;
 	}
