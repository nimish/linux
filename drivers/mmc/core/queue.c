--- conflicted
+++ resolved
@@ -189,13 +189,9 @@
 	if (card->pref_erase > max_discard)
 		q->limits.discard_granularity = SECTOR_SIZE;
 	if (mmc_can_secure_erase_trim(card))
-<<<<<<< HEAD
 		blk_queue_max_secure_erase_sectors(q, max_discard);
-=======
-		blk_queue_flag_set(QUEUE_FLAG_SECERASE, q);
 	if (mmc_can_trim(card) && card->erased_byte == 0)
 		blk_queue_max_write_zeroes_sectors(q, max_discard);
->>>>>>> ded2c4c3
 }
 
 static unsigned short mmc_get_max_segments(struct mmc_host *host)
