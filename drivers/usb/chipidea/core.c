/*
 * core.c - ChipIdea USB IP core family device controller
 *
 * Copyright (C) 2008 Chipidea - MIPS Technologies, Inc. All rights reserved.
 *
 * Author: David Lopo
 *
 * This program is free software; you can redistribute it and/or modify
 * it under the terms of the GNU General Public License version 2 as
 * published by the Free Software Foundation.
 */

/*
 * Description: ChipIdea USB IP core family device controller
 *
 * This driver is composed of several blocks:
 * - HW:     hardware interface
 * - DBG:    debug facilities (optional)
 * - UTIL:   utilities
 * - ISR:    interrupts handling
 * - ENDPT:  endpoint operations (Gadget API)
 * - GADGET: gadget operations (Gadget API)
 * - BUS:    bus glue code, bus abstraction layer
 *
 * Compile Options
 * - CONFIG_USB_CHIPIDEA_DEBUG: enable debug facilities
 * - STALL_IN:  non-empty bulk-in pipes cannot be halted
 *              if defined mass storage compliance succeeds but with warnings
 *              => case 4: Hi >  Dn
 *              => case 5: Hi >  Di
 *              => case 8: Hi <> Do
 *              if undefined usbtest 13 fails
 * - TRACE:     enable function tracing (depends on DEBUG)
 *
 * Main Features
 * - Chapter 9 & Mass Storage Compliance with Gadget File Storage
 * - Chapter 9 Compliance with Gadget Zero (STALL_IN undefined)
 * - Normal & LPM support
 *
 * USBTEST Report
 * - OK: 0-12, 13 (STALL_IN defined) & 14
 * - Not Supported: 15 & 16 (ISO)
 *
 * TODO List
 * - Suspend & Remote Wakeup
 */
#include <linux/delay.h>
#include <linux/device.h>
#include <linux/dma-mapping.h>
#include <linux/phy/phy.h>
#include <linux/platform_device.h>
#include <linux/module.h>
#include <linux/idr.h>
#include <linux/interrupt.h>
#include <linux/io.h>
#include <linux/kernel.h>
#include <linux/slab.h>
#include <linux/pm_runtime.h>
#include <linux/usb/ch9.h>
#include <linux/usb/gadget.h>
#include <linux/usb/otg.h>
#include <linux/usb/chipidea.h>
#include <linux/usb/of.h>
#include <linux/of.h>
#include <linux/phy.h>
#include <linux/regulator/consumer.h>

#include "ci.h"
#include "udc.h"
#include "bits.h"
#include "host.h"
#include "debug.h"
#include "otg.h"
#include "otg_fsm.h"

/* Controller register map */
static const u8 ci_regs_nolpm[] = {
	[CAP_CAPLENGTH]		= 0x00U,
	[CAP_HCCPARAMS]		= 0x08U,
	[CAP_DCCPARAMS]		= 0x24U,
	[CAP_TESTMODE]		= 0x38U,
	[OP_USBCMD]		= 0x00U,
	[OP_USBSTS]		= 0x04U,
	[OP_USBINTR]		= 0x08U,
	[OP_DEVICEADDR]		= 0x14U,
	[OP_ENDPTLISTADDR]	= 0x18U,
	[OP_PORTSC]		= 0x44U,
	[OP_DEVLC]		= 0x84U,
	[OP_OTGSC]		= 0x64U,
	[OP_USBMODE]		= 0x68U,
	[OP_ENDPTSETUPSTAT]	= 0x6CU,
	[OP_ENDPTPRIME]		= 0x70U,
	[OP_ENDPTFLUSH]		= 0x74U,
	[OP_ENDPTSTAT]		= 0x78U,
	[OP_ENDPTCOMPLETE]	= 0x7CU,
	[OP_ENDPTCTRL]		= 0x80U,
};

static const u8 ci_regs_lpm[] = {
	[CAP_CAPLENGTH]		= 0x00U,
	[CAP_HCCPARAMS]		= 0x08U,
	[CAP_DCCPARAMS]		= 0x24U,
	[CAP_TESTMODE]		= 0xFCU,
	[OP_USBCMD]		= 0x00U,
	[OP_USBSTS]		= 0x04U,
	[OP_USBINTR]		= 0x08U,
	[OP_DEVICEADDR]		= 0x14U,
	[OP_ENDPTLISTADDR]	= 0x18U,
	[OP_PORTSC]		= 0x44U,
	[OP_DEVLC]		= 0x84U,
	[OP_OTGSC]		= 0xC4U,
	[OP_USBMODE]		= 0xC8U,
	[OP_ENDPTSETUPSTAT]	= 0xD8U,
	[OP_ENDPTPRIME]		= 0xDCU,
	[OP_ENDPTFLUSH]		= 0xE0U,
	[OP_ENDPTSTAT]		= 0xE4U,
	[OP_ENDPTCOMPLETE]	= 0xE8U,
	[OP_ENDPTCTRL]		= 0xECU,
};

static int hw_alloc_regmap(struct ci_hdrc *ci, bool is_lpm)
{
	int i;

	for (i = 0; i < OP_ENDPTCTRL; i++)
		ci->hw_bank.regmap[i] =
			(i <= CAP_LAST ? ci->hw_bank.cap : ci->hw_bank.op) +
			(is_lpm ? ci_regs_lpm[i] : ci_regs_nolpm[i]);

	for (; i <= OP_LAST; i++)
		ci->hw_bank.regmap[i] = ci->hw_bank.op +
			4 * (i - OP_ENDPTCTRL) +
			(is_lpm
			 ? ci_regs_lpm[OP_ENDPTCTRL]
			 : ci_regs_nolpm[OP_ENDPTCTRL]);

	return 0;
}

/**
 * hw_read_intr_enable: returns interrupt enable register
 *
 * @ci: the controller
 *
 * This function returns register data
 */
u32 hw_read_intr_enable(struct ci_hdrc *ci)
{
	return hw_read(ci, OP_USBINTR, ~0);
}

/**
 * hw_read_intr_status: returns interrupt status register
 *
 * @ci: the controller
 *
 * This function returns register data
 */
u32 hw_read_intr_status(struct ci_hdrc *ci)
{
	return hw_read(ci, OP_USBSTS, ~0);
}

/**
 * hw_port_test_set: writes port test mode (execute without interruption)
 * @mode: new value
 *
 * This function returns an error code
 */
int hw_port_test_set(struct ci_hdrc *ci, u8 mode)
{
	const u8 TEST_MODE_MAX = 7;

	if (mode > TEST_MODE_MAX)
		return -EINVAL;

	hw_write(ci, OP_PORTSC, PORTSC_PTC, mode << __ffs(PORTSC_PTC));
	return 0;
}

/**
 * hw_port_test_get: reads port test mode value
 *
 * @ci: the controller
 *
 * This function returns port test mode value
 */
u8 hw_port_test_get(struct ci_hdrc *ci)
{
	return hw_read(ci, OP_PORTSC, PORTSC_PTC) >> __ffs(PORTSC_PTC);
}

static void hw_wait_phy_stable(void)
{
	/*
	 * The phy needs some delay to output the stable status from low
	 * power mode. And for OTGSC, the status inputs are debounced
	 * using a 1 ms time constant, so, delay 2ms for controller to get
	 * the stable status, like vbus and id when the phy leaves low power.
	 */
	usleep_range(2000, 2500);
}

/* The PHY enters/leaves low power mode */
static void ci_hdrc_enter_lpm(struct ci_hdrc *ci, bool enable)
{
	enum ci_hw_regs reg = ci->hw_bank.lpm ? OP_DEVLC : OP_PORTSC;
	bool lpm = !!(hw_read(ci, reg, PORTSC_PHCD(ci->hw_bank.lpm)));

	if (enable && !lpm)
		hw_write(ci, reg, PORTSC_PHCD(ci->hw_bank.lpm),
				PORTSC_PHCD(ci->hw_bank.lpm));
	else if (!enable && lpm)
		hw_write(ci, reg, PORTSC_PHCD(ci->hw_bank.lpm),
				0);
}

static int hw_device_init(struct ci_hdrc *ci, void __iomem *base)
{
	u32 reg;

	/* bank is a module variable */
	ci->hw_bank.abs = base;

	ci->hw_bank.cap = ci->hw_bank.abs;
	ci->hw_bank.cap += ci->platdata->capoffset;
	ci->hw_bank.op = ci->hw_bank.cap + (ioread32(ci->hw_bank.cap) & 0xff);

	hw_alloc_regmap(ci, false);
	reg = hw_read(ci, CAP_HCCPARAMS, HCCPARAMS_LEN) >>
		__ffs(HCCPARAMS_LEN);
	ci->hw_bank.lpm  = reg;
	if (reg)
		hw_alloc_regmap(ci, !!reg);
	ci->hw_bank.size = ci->hw_bank.op - ci->hw_bank.abs;
	ci->hw_bank.size += OP_LAST;
	ci->hw_bank.size /= sizeof(u32);

	reg = hw_read(ci, CAP_DCCPARAMS, DCCPARAMS_DEN) >>
		__ffs(DCCPARAMS_DEN);
	ci->hw_ep_max = reg * 2;   /* cache hw ENDPT_MAX */

	if (ci->hw_ep_max > ENDPT_MAX)
		return -ENODEV;

	ci_hdrc_enter_lpm(ci, false);

	/* Disable all interrupts bits */
	hw_write(ci, OP_USBINTR, 0xffffffff, 0);

	/* Clear all interrupts status bits*/
	hw_write(ci, OP_USBSTS, 0xffffffff, 0xffffffff);

	dev_dbg(ci->dev, "ChipIdea HDRC found, lpm: %d; cap: %p op: %p\n",
		ci->hw_bank.lpm, ci->hw_bank.cap, ci->hw_bank.op);

	/* setup lock mode ? */

	/* ENDPTSETUPSTAT is '0' by default */

	/* HCSPARAMS.bf.ppc SHOULD BE zero for device */

	return 0;
}

static void hw_phymode_configure(struct ci_hdrc *ci)
{
	u32 portsc, lpm, sts = 0;

	switch (ci->platdata->phy_mode) {
	case USBPHY_INTERFACE_MODE_UTMI:
		portsc = PORTSC_PTS(PTS_UTMI);
		lpm = DEVLC_PTS(PTS_UTMI);
		break;
	case USBPHY_INTERFACE_MODE_UTMIW:
		portsc = PORTSC_PTS(PTS_UTMI) | PORTSC_PTW;
		lpm = DEVLC_PTS(PTS_UTMI) | DEVLC_PTW;
		break;
	case USBPHY_INTERFACE_MODE_ULPI:
		portsc = PORTSC_PTS(PTS_ULPI);
		lpm = DEVLC_PTS(PTS_ULPI);
		break;
	case USBPHY_INTERFACE_MODE_SERIAL:
		portsc = PORTSC_PTS(PTS_SERIAL);
		lpm = DEVLC_PTS(PTS_SERIAL);
		sts = 1;
		break;
	case USBPHY_INTERFACE_MODE_HSIC:
		portsc = PORTSC_PTS(PTS_HSIC);
		lpm = DEVLC_PTS(PTS_HSIC);
		break;
	default:
		return;
	}

	if (ci->hw_bank.lpm) {
		hw_write(ci, OP_DEVLC, DEVLC_PTS(7) | DEVLC_PTW, lpm);
		if (sts)
			hw_write(ci, OP_DEVLC, DEVLC_STS, DEVLC_STS);
	} else {
		hw_write(ci, OP_PORTSC, PORTSC_PTS(7) | PORTSC_PTW, portsc);
		if (sts)
			hw_write(ci, OP_PORTSC, PORTSC_STS, PORTSC_STS);
	}
}

/**
 * _ci_usb_phy_init: initialize phy taking in account both phy and usb_phy
 * interfaces
 * @ci: the controller
 *
 * This function returns an error code if the phy failed to init
 */
static int _ci_usb_phy_init(struct ci_hdrc *ci)
{
	int ret;

	if (ci->phy) {
		ret = phy_init(ci->phy);
		if (ret)
			return ret;

		ret = phy_power_on(ci->phy);
		if (ret) {
			phy_exit(ci->phy);
			return ret;
		}
	} else {
		ret = usb_phy_init(ci->usb_phy);
	}

	return ret;
}

/**
 * _ci_usb_phy_exit: deinitialize phy taking in account both phy and usb_phy
 * interfaces
 * @ci: the controller
 */
static void ci_usb_phy_exit(struct ci_hdrc *ci)
{
	if (ci->phy) {
		phy_power_off(ci->phy);
		phy_exit(ci->phy);
	} else {
		usb_phy_shutdown(ci->usb_phy);
	}
}

/**
 * ci_usb_phy_init: initialize phy according to different phy type
 * @ci: the controller
 *
 * This function returns an error code if usb_phy_init has failed
 */
static int ci_usb_phy_init(struct ci_hdrc *ci)
{
	int ret;

	switch (ci->platdata->phy_mode) {
	case USBPHY_INTERFACE_MODE_UTMI:
	case USBPHY_INTERFACE_MODE_UTMIW:
	case USBPHY_INTERFACE_MODE_HSIC:
		ret = _ci_usb_phy_init(ci);
		if (!ret)
			hw_wait_phy_stable();
		else
			return ret;
		hw_phymode_configure(ci);
		break;
	case USBPHY_INTERFACE_MODE_ULPI:
	case USBPHY_INTERFACE_MODE_SERIAL:
		hw_phymode_configure(ci);
		ret = _ci_usb_phy_init(ci);
		if (ret)
			return ret;
		break;
	default:
		ret = _ci_usb_phy_init(ci);
		if (!ret)
			hw_wait_phy_stable();
	}

	return ret;
}

/**
 * hw_controller_reset: do controller reset
 * @ci: the controller
  *
 * This function returns an error code
 */
static int hw_controller_reset(struct ci_hdrc *ci)
{
	int count = 0;

	hw_write(ci, OP_USBCMD, USBCMD_RST, USBCMD_RST);
	while (hw_read(ci, OP_USBCMD, USBCMD_RST)) {
		udelay(10);
		if (count++ > 1000)
			return -ETIMEDOUT;
	}

	return 0;
}

/**
 * hw_device_reset: resets chip (execute without interruption)
 * @ci: the controller
 *
 * This function returns an error code
 */
int hw_device_reset(struct ci_hdrc *ci)
{
	int ret;

	/* should flush & stop before reset */
	hw_write(ci, OP_ENDPTFLUSH, ~0, ~0);
	hw_write(ci, OP_USBCMD, USBCMD_RS, 0);

	ret = hw_controller_reset(ci);
	if (ret) {
		dev_err(ci->dev, "error resetting controller, ret=%d\n", ret);
		return ret;
	}

	if (ci->platdata->notify_event)
		ci->platdata->notify_event(ci,
			CI_HDRC_CONTROLLER_RESET_EVENT);

	if (ci->platdata->flags & CI_HDRC_DISABLE_STREAMING)
		hw_write(ci, OP_USBMODE, USBMODE_CI_SDIS, USBMODE_CI_SDIS);

	if (ci->platdata->flags & CI_HDRC_FORCE_FULLSPEED) {
		if (ci->hw_bank.lpm)
			hw_write(ci, OP_DEVLC, DEVLC_PFSC, DEVLC_PFSC);
		else
			hw_write(ci, OP_PORTSC, PORTSC_PFSC, PORTSC_PFSC);
	}

	/* USBMODE should be configured step by step */
	hw_write(ci, OP_USBMODE, USBMODE_CM, USBMODE_CM_IDLE);
	hw_write(ci, OP_USBMODE, USBMODE_CM, USBMODE_CM_DC);
	/* HW >= 2.3 */
	hw_write(ci, OP_USBMODE, USBMODE_SLOM, USBMODE_SLOM);

	if (hw_read(ci, OP_USBMODE, USBMODE_CM) != USBMODE_CM_DC) {
		pr_err("cannot enter in %s device mode", ci_role(ci)->name);
		pr_err("lpm = %i", ci->hw_bank.lpm);
		return -ENODEV;
	}

	return 0;
}

/**
 * hw_wait_reg: wait the register value
 *
 * Sometimes, it needs to wait register value before going on.
 * Eg, when switch to device mode, the vbus value should be lower
 * than OTGSC_BSV before connects to host.
 *
 * @ci: the controller
 * @reg: register index
 * @mask: mast bit
 * @value: the bit value to wait
 * @timeout_ms: timeout in millisecond
 *
 * This function returns an error code if timeout
 */
int hw_wait_reg(struct ci_hdrc *ci, enum ci_hw_regs reg, u32 mask,
				u32 value, unsigned int timeout_ms)
{
	unsigned long elapse = jiffies + msecs_to_jiffies(timeout_ms);

	while (hw_read(ci, reg, mask) != value) {
		if (time_after(jiffies, elapse)) {
			dev_err(ci->dev, "timeout waiting for %08x in %d\n",
					mask, reg);
			return -ETIMEDOUT;
		}
		msleep(20);
	}

	return 0;
}

static irqreturn_t ci_irq(int irq, void *data)
{
	struct ci_hdrc *ci = data;
	irqreturn_t ret = IRQ_NONE;
	u32 otgsc = 0;

	if (ci->is_otg) {
		otgsc = hw_read_otgsc(ci, ~0);
		if (ci_otg_is_fsm_mode(ci)) {
			ret = ci_otg_fsm_irq(ci);
			if (ret == IRQ_HANDLED)
				return ret;
		}
	}

	/*
	 * Handle id change interrupt, it indicates device/host function
	 * switch.
	 */
	if (ci->is_otg && (otgsc & OTGSC_IDIE) && (otgsc & OTGSC_IDIS)) {
		ci->id_event = true;
		/* Clear ID change irq status */
		hw_write_otgsc(ci, OTGSC_IDIS, OTGSC_IDIS);
		ci_otg_queue_work(ci);
		return IRQ_HANDLED;
	}

	/*
	 * Handle vbus change interrupt, it indicates device connection
	 * and disconnection events.
	 */
	if (ci->is_otg && (otgsc & OTGSC_BSVIE) && (otgsc & OTGSC_BSVIS)) {
		ci->b_sess_valid_event = true;
		/* Clear BSV irq */
		hw_write_otgsc(ci, OTGSC_BSVIS, OTGSC_BSVIS);
		ci_otg_queue_work(ci);
		return IRQ_HANDLED;
	}

	/* Handle device/host interrupt */
	if (ci->role != CI_ROLE_END)
		ret = ci_role(ci)->irq(ci);

	return ret;
}

static int ci_get_platdata(struct device *dev,
		struct ci_hdrc_platform_data *platdata)
{
	if (!platdata->phy_mode)
		platdata->phy_mode = of_usb_get_phy_mode(dev->of_node);

	if (!platdata->dr_mode)
		platdata->dr_mode = of_usb_get_dr_mode(dev->of_node);

	if (platdata->dr_mode == USB_DR_MODE_UNKNOWN)
		platdata->dr_mode = USB_DR_MODE_OTG;

	if (platdata->dr_mode != USB_DR_MODE_PERIPHERAL) {
		/* Get the vbus regulator */
		platdata->reg_vbus = devm_regulator_get(dev, "vbus");
		if (PTR_ERR(platdata->reg_vbus) == -EPROBE_DEFER) {
			return -EPROBE_DEFER;
		} else if (PTR_ERR(platdata->reg_vbus) == -ENODEV) {
			/* no vbus regulator is needed */
			platdata->reg_vbus = NULL;
		} else if (IS_ERR(platdata->reg_vbus)) {
			dev_err(dev, "Getting regulator error: %ld\n",
				PTR_ERR(platdata->reg_vbus));
			return PTR_ERR(platdata->reg_vbus);
		}
		/* Get TPL support */
		if (!platdata->tpl_support)
			platdata->tpl_support =
				of_usb_host_tpl_support(dev->of_node);
	}

	if (of_usb_get_maximum_speed(dev->of_node) == USB_SPEED_FULL)
		platdata->flags |= CI_HDRC_FORCE_FULLSPEED;

	return 0;
}

static DEFINE_IDA(ci_ida);

struct platform_device *ci_hdrc_add_device(struct device *dev,
			struct resource *res, int nres,
			struct ci_hdrc_platform_data *platdata)
{
	struct platform_device *pdev;
	int id, ret;

	ret = ci_get_platdata(dev, platdata);
	if (ret)
		return ERR_PTR(ret);

	id = ida_simple_get(&ci_ida, 0, 0, GFP_KERNEL);
	if (id < 0)
		return ERR_PTR(id);

	pdev = platform_device_alloc("ci_hdrc", id);
	if (!pdev) {
		ret = -ENOMEM;
		goto put_id;
	}

	pdev->dev.parent = dev;
	pdev->dev.dma_mask = dev->dma_mask;
	pdev->dev.dma_parms = dev->dma_parms;
	dma_set_coherent_mask(&pdev->dev, dev->coherent_dma_mask);

	ret = platform_device_add_resources(pdev, res, nres);
	if (ret)
		goto err;

	ret = platform_device_add_data(pdev, platdata, sizeof(*platdata));
	if (ret)
		goto err;

	ret = platform_device_add(pdev);
	if (ret)
		goto err;

	return pdev;

err:
	platform_device_put(pdev);
put_id:
	ida_simple_remove(&ci_ida, id);
	return ERR_PTR(ret);
}
EXPORT_SYMBOL_GPL(ci_hdrc_add_device);

void ci_hdrc_remove_device(struct platform_device *pdev)
{
	int id = pdev->id;
	platform_device_unregister(pdev);
	ida_simple_remove(&ci_ida, id);
}
EXPORT_SYMBOL_GPL(ci_hdrc_remove_device);

static inline void ci_role_destroy(struct ci_hdrc *ci)
{
	ci_hdrc_gadget_destroy(ci);
	ci_hdrc_host_destroy(ci);
	if (ci->is_otg)
		ci_hdrc_otg_destroy(ci);
}

static void ci_get_otg_capable(struct ci_hdrc *ci)
{
	if (ci->platdata->flags & CI_HDRC_DUAL_ROLE_NOT_OTG)
		ci->is_otg = false;
	else
		ci->is_otg = (hw_read(ci, CAP_DCCPARAMS,
				DCCPARAMS_DC | DCCPARAMS_HC)
					== (DCCPARAMS_DC | DCCPARAMS_HC));
	if (ci->is_otg)
		dev_dbg(ci->dev, "It is OTG capable controller\n");
}

static int ci_hdrc_probe(struct platform_device *pdev)
{
	struct device	*dev = &pdev->dev;
	struct ci_hdrc	*ci;
	struct resource	*res;
	void __iomem	*base;
	int		ret;
	enum usb_dr_mode dr_mode;

	if (!dev_get_platdata(dev)) {
		dev_err(dev, "platform data missing\n");
		return -ENODEV;
	}

	res = platform_get_resource(pdev, IORESOURCE_MEM, 0);
	base = devm_ioremap_resource(dev, res);
	if (IS_ERR(base))
		return PTR_ERR(base);

	ci = devm_kzalloc(dev, sizeof(*ci), GFP_KERNEL);
	if (!ci)
		return -ENOMEM;

	platform_set_drvdata(pdev, ci);
	ci->dev = dev;
	ci->platdata = dev_get_platdata(dev);
	ci->imx28_write_fix = !!(ci->platdata->flags &
		CI_HDRC_IMX28_WRITE_FIX);

	ret = hw_device_init(ci, base);
	if (ret < 0) {
		dev_err(dev, "can't initialize hardware\n");
		return -ENODEV;
	}

	if (ci->platdata->phy) {
		ci->phy = ci->platdata->phy;
	} else if (ci->platdata->usb_phy) {
		ci->usb_phy = ci->platdata->usb_phy;
	} else {
		ci->phy = devm_phy_get(dev->parent, "usb-phy");
		ci->usb_phy = devm_usb_get_phy(dev->parent, USB_PHY_TYPE_USB2);

		/* if both generic PHY and USB PHY layers aren't enabled */
		if (PTR_ERR(ci->phy) == -ENOSYS &&
				PTR_ERR(ci->usb_phy) == -ENXIO)
			return -ENXIO;

		if (IS_ERR(ci->phy) && IS_ERR(ci->usb_phy))
			return -EPROBE_DEFER;

		if (IS_ERR(ci->phy))
			ci->phy = NULL;
		else if (IS_ERR(ci->usb_phy))
			ci->usb_phy = NULL;
	}

	ret = ci_usb_phy_init(ci);
	if (ret) {
		dev_err(dev, "unable to init phy: %d\n", ret);
		return ret;
	}

	ci->hw_bank.phys = res->start;

	ci->irq = platform_get_irq(pdev, 0);
	if (ci->irq < 0) {
		dev_err(dev, "missing IRQ\n");
		ret = ci->irq;
		goto deinit_phy;
	}

	ci_get_otg_capable(ci);

	dr_mode = ci->platdata->dr_mode;
	/* initialize role(s) before the interrupt is requested */
	if (dr_mode == USB_DR_MODE_OTG || dr_mode == USB_DR_MODE_HOST) {
		ret = ci_hdrc_host_init(ci);
		if (ret)
			dev_info(dev, "doesn't support host\n");
	}

	if (dr_mode == USB_DR_MODE_OTG || dr_mode == USB_DR_MODE_PERIPHERAL) {
		ret = ci_hdrc_gadget_init(ci);
		if (ret)
			dev_info(dev, "doesn't support gadget\n");
	}

	if (!ci->roles[CI_ROLE_HOST] && !ci->roles[CI_ROLE_GADGET]) {
		dev_err(dev, "no supported roles\n");
		ret = -ENODEV;
		goto deinit_phy;
	}

	if (ci->is_otg && ci->roles[CI_ROLE_GADGET]) {
		/* Disable and clear all OTG irq */
		hw_write_otgsc(ci, OTGSC_INT_EN_BITS | OTGSC_INT_STATUS_BITS,
							OTGSC_INT_STATUS_BITS);
		ret = ci_hdrc_otg_init(ci);
		if (ret) {
			dev_err(dev, "init otg fails, ret = %d\n", ret);
			goto stop;
		}
	}

	if (ci->roles[CI_ROLE_HOST] && ci->roles[CI_ROLE_GADGET]) {
		if (ci->is_otg) {
			ci->role = ci_otg_role(ci);
			/* Enable ID change irq */
			hw_write_otgsc(ci, OTGSC_IDIE, OTGSC_IDIE);
		} else {
			/*
			 * If the controller is not OTG capable, but support
			 * role switch, the defalt role is gadget, and the
			 * user can switch it through debugfs.
			 */
			ci->role = CI_ROLE_GADGET;
		}
	} else {
		ci->role = ci->roles[CI_ROLE_HOST]
			? CI_ROLE_HOST
			: CI_ROLE_GADGET;
	}

	/* only update vbus status for peripheral */
	if (ci->role == CI_ROLE_GADGET)
		ci_handle_vbus_change(ci);

	if (!ci_otg_is_fsm_mode(ci)) {
		ret = ci_role_start(ci, ci->role);
		if (ret) {
			dev_err(dev, "can't start %s role\n",
						ci_role(ci)->name);
			goto stop;
		}
	}

	ret = devm_request_irq(dev, ci->irq, ci_irq, IRQF_SHARED,
			ci->platdata->name, ci);
	if (ret)
		goto stop;

	if (ci_otg_is_fsm_mode(ci))
		ci_hdrc_otg_fsm_start(ci);

	ret = dbg_create_files(ci);
	if (!ret)
		return 0;

stop:
	ci_role_destroy(ci);
deinit_phy:
	ci_usb_phy_exit(ci);

	return ret;
}

static int ci_hdrc_remove(struct platform_device *pdev)
{
	struct ci_hdrc *ci = platform_get_drvdata(pdev);

	dbg_remove_files(ci);
	ci_role_destroy(ci);
	ci_hdrc_enter_lpm(ci, true);
	ci_usb_phy_exit(ci);

	return 0;
}

#ifdef CONFIG_PM_SLEEP
static void ci_controller_suspend(struct ci_hdrc *ci)
{
	ci_hdrc_enter_lpm(ci, true);

	if (ci->usb_phy)
		usb_phy_set_suspend(ci->usb_phy, 1);
}

static int ci_controller_resume(struct device *dev)
{
	struct ci_hdrc *ci = dev_get_drvdata(dev);

	dev_dbg(dev, "at %s\n", __func__);

	ci_hdrc_enter_lpm(ci, false);

	if (ci->usb_phy) {
		usb_phy_set_suspend(ci->usb_phy, 0);
		usb_phy_set_wakeup(ci->usb_phy, false);
		hw_wait_phy_stable();
	}

	return 0;
}

static int ci_suspend(struct device *dev)
{
	struct ci_hdrc *ci = dev_get_drvdata(dev);

	if (ci->wq)
		flush_workqueue(ci->wq);

	ci_controller_suspend(ci);

	return 0;
}

static int ci_resume(struct device *dev)
{
	return ci_controller_resume(dev);
}
#endif /* CONFIG_PM_SLEEP */

static const struct dev_pm_ops ci_pm_ops = {
	SET_SYSTEM_SLEEP_PM_OPS(ci_suspend, ci_resume)
};
static struct platform_driver ci_hdrc_driver = {
	.probe	= ci_hdrc_probe,
	.remove	= ci_hdrc_remove,
	.driver	= {
		.name	= "ci_hdrc",
<<<<<<< HEAD
		.pm	= &ci_pm_ops,
		.owner	= THIS_MODULE,
=======
>>>>>>> f1c488a7
	},
};

module_platform_driver(ci_hdrc_driver);

MODULE_ALIAS("platform:ci_hdrc");
MODULE_LICENSE("GPL v2");
MODULE_AUTHOR("David Lopo <dlopo@chipidea.mips.com>");
MODULE_DESCRIPTION("ChipIdea HDRC Driver");<|MERGE_RESOLUTION|>--- conflicted
+++ resolved
@@ -867,11 +867,7 @@
 	.remove	= ci_hdrc_remove,
 	.driver	= {
 		.name	= "ci_hdrc",
-<<<<<<< HEAD
 		.pm	= &ci_pm_ops,
-		.owner	= THIS_MODULE,
-=======
->>>>>>> f1c488a7
 	},
 };
 
