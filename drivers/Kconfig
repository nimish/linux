# SPDX-License-Identifier: GPL-2.0
menu "Device Drivers"

source "drivers/amba/Kconfig"

source "drivers/base/Kconfig"

source "drivers/bus/Kconfig"

source "drivers/connector/Kconfig"

source "drivers/mtd/Kconfig"

source "drivers/of/Kconfig"

source "drivers/parport/Kconfig"

source "drivers/pnp/Kconfig"

source "drivers/block/Kconfig"

source "drivers/nvme/Kconfig"

# misc before ide - BLK_DEV_SGIIOC4 depends on SGI_IOC4

source "drivers/misc/Kconfig"

source "drivers/ide/Kconfig"

source "drivers/scsi/Kconfig"

source "drivers/ata/Kconfig"

source "drivers/md/Kconfig"

source "drivers/target/Kconfig"

source "drivers/message/fusion/Kconfig"

source "drivers/firewire/Kconfig"

source "drivers/macintosh/Kconfig"

source "drivers/net/Kconfig"

source "drivers/isdn/Kconfig"

source "drivers/lightnvm/Kconfig"

# input before char - char/joystick depends on it. As does USB.

source "drivers/input/Kconfig"

source "drivers/char/Kconfig"

source "drivers/i2c/Kconfig"

source "drivers/spi/Kconfig"

source "drivers/spmi/Kconfig"

source "drivers/hsi/Kconfig"

source "drivers/pps/Kconfig"

source "drivers/ptp/Kconfig"

source "drivers/pinctrl/Kconfig"

source "drivers/gpio/Kconfig"

source "drivers/w1/Kconfig"

source "drivers/power/Kconfig"

source "drivers/hwmon/Kconfig"

source "drivers/thermal/Kconfig"

source "drivers/watchdog/Kconfig"

source "drivers/ssb/Kconfig"

source "drivers/bcma/Kconfig"

source "drivers/mfd/Kconfig"

source "drivers/regulator/Kconfig"

source "drivers/media/Kconfig"

source "drivers/video/Kconfig"

source "sound/Kconfig"

source "drivers/hid/Kconfig"

source "drivers/usb/Kconfig"

source "drivers/uwb/Kconfig"

source "drivers/mmc/Kconfig"

source "drivers/memstick/Kconfig"

source "drivers/leds/Kconfig"

source "drivers/accessibility/Kconfig"

source "drivers/infiniband/Kconfig"

source "drivers/edac/Kconfig"

source "drivers/rtc/Kconfig"

source "drivers/dma/Kconfig"

source "drivers/dma-buf/Kconfig"

source "drivers/dca/Kconfig"

source "drivers/auxdisplay/Kconfig"

source "drivers/uio/Kconfig"

source "drivers/vfio/Kconfig"

source "drivers/vlynq/Kconfig"

source "drivers/virt/Kconfig"

source "drivers/virtio/Kconfig"

source "drivers/hv/Kconfig"

source "drivers/xen/Kconfig"

source "drivers/staging/Kconfig"

source "drivers/platform/Kconfig"

source "drivers/clk/Kconfig"

source "drivers/hwspinlock/Kconfig"

source "drivers/clocksource/Kconfig"

source "drivers/mailbox/Kconfig"

source "drivers/iommu/Kconfig"

source "drivers/remoteproc/Kconfig"

source "drivers/rpmsg/Kconfig"

source "drivers/soundwire/Kconfig"

source "drivers/soc/Kconfig"

source "drivers/devfreq/Kconfig"

source "drivers/extcon/Kconfig"

source "drivers/memory/Kconfig"

source "drivers/iio/Kconfig"

source "drivers/ntb/Kconfig"

source "drivers/vme/Kconfig"

source "drivers/pwm/Kconfig"

source "drivers/irqchip/Kconfig"

source "drivers/ipack/Kconfig"

source "drivers/reset/Kconfig"

source "drivers/fmc/Kconfig"

source "drivers/phy/Kconfig"

source "drivers/powercap/Kconfig"

source "drivers/mcb/Kconfig"

source "drivers/perf/Kconfig"

source "drivers/ras/Kconfig"

source "drivers/thunderbolt/Kconfig"

source "drivers/android/Kconfig"

source "drivers/nvdimm/Kconfig"

source "drivers/dax/Kconfig"

source "drivers/nvmem/Kconfig"

source "drivers/hwtracing/stm/Kconfig"

source "drivers/hwtracing/intel_th/Kconfig"

source "drivers/fpga/Kconfig"

source "drivers/fsi/Kconfig"

source "drivers/tee/Kconfig"

source "drivers/mux/Kconfig"

source "drivers/opp/Kconfig"

<<<<<<< HEAD
=======
source "drivers/visorbus/Kconfig"

source "drivers/siox/Kconfig"

source "drivers/slimbus/Kconfig"

>>>>>>> 661e50bc
endmenu<|MERGE_RESOLUTION|>--- conflicted
+++ resolved
@@ -213,13 +213,10 @@
 
 source "drivers/opp/Kconfig"
 
-<<<<<<< HEAD
-=======
 source "drivers/visorbus/Kconfig"
 
 source "drivers/siox/Kconfig"
 
 source "drivers/slimbus/Kconfig"
 
->>>>>>> 661e50bc
 endmenu