/**
 * Copyright (c) 2014 Redpine Signals Inc.
 *
 * Permission to use, copy, modify, and/or distribute this software for any
 * purpose with or without fee is hereby granted, provided that the above
 * copyright notice and this permission notice appear in all copies.
 *
 * THE SOFTWARE IS PROVIDED "AS IS" AND THE AUTHOR DISCLAIMS ALL WARRANTIES
 * WITH REGARD TO THIS SOFTWARE INCLUDING ALL IMPLIED WARRANTIES OF
 * MERCHANTABILITY AND FITNESS. IN NO EVENT SHALL THE AUTHOR BE LIABLE FOR
 * ANY SPECIAL, DIRECT, INDIRECT, OR CONSEQUENTIAL DAMAGES OR ANY DAMAGES
 * WHATSOEVER RESULTING FROM LOSS OF USE, DATA OR PROFITS, WHETHER IN AN
 * ACTION OF CONTRACT, NEGLIGENCE OR OTHER TORTIOUS ACTION, ARISING OUT OF
 * OR IN CONNECTION WITH THE USE OR PERFORMANCE OF THIS SOFTWARE.
 */

#include <linux/etherdevice.h>
#include "rsi_mgmt.h"
#include "rsi_common.h"
#include "rsi_ps.h"
#include "rsi_hal.h"

static struct bootup_params boot_params_20 = {
	.magic_number = cpu_to_le16(0x5aa5),
	.crystal_good_time = 0x0,
	.valid = cpu_to_le32(VALID_20),
	.reserved_for_valids = 0x0,
	.bootup_mode_info = 0x0,
	.digital_loop_back_params = 0x0,
	.rtls_timestamp_en = 0x0,
	.host_spi_intr_cfg = 0x0,
	.device_clk_info = {{
		.pll_config_g = {
			.tapll_info_g = {
				.pll_reg_1 = cpu_to_le16((TA_PLL_N_VAL_20 << 8)|
					      (TA_PLL_M_VAL_20)),
				.pll_reg_2 = cpu_to_le16(TA_PLL_P_VAL_20),
			},
			.pll960_info_g = {
				.pll_reg_1 = cpu_to_le16((PLL960_P_VAL_20 << 8)|
							 (PLL960_N_VAL_20)),
				.pll_reg_2 = cpu_to_le16(PLL960_M_VAL_20),
				.pll_reg_3 = 0x0,
			},
			.afepll_info_g = {
				.pll_reg = cpu_to_le16(0x9f0),
			}
		},
		.switch_clk_g = {
			.switch_clk_info = cpu_to_le16(0xb),
			.bbp_lmac_clk_reg_val = cpu_to_le16(0x111),
			.umac_clock_reg_config = cpu_to_le16(0x48),
			.qspi_uart_clock_reg_config = cpu_to_le16(0x1211)
		}
	},
	{
		.pll_config_g = {
			.tapll_info_g = {
				.pll_reg_1 = cpu_to_le16((TA_PLL_N_VAL_20 << 8)|
							 (TA_PLL_M_VAL_20)),
				.pll_reg_2 = cpu_to_le16(TA_PLL_P_VAL_20),
			},
			.pll960_info_g = {
				.pll_reg_1 = cpu_to_le16((PLL960_P_VAL_20 << 8)|
							 (PLL960_N_VAL_20)),
				.pll_reg_2 = cpu_to_le16(PLL960_M_VAL_20),
				.pll_reg_3 = 0x0,
			},
			.afepll_info_g = {
				.pll_reg = cpu_to_le16(0x9f0),
			}
		},
		.switch_clk_g = {
			.switch_clk_info = 0x0,
			.bbp_lmac_clk_reg_val = 0x0,
			.umac_clock_reg_config = 0x0,
			.qspi_uart_clock_reg_config = 0x0
		}
	},
	{
		.pll_config_g = {
			.tapll_info_g = {
				.pll_reg_1 = cpu_to_le16((TA_PLL_N_VAL_20 << 8)|
							 (TA_PLL_M_VAL_20)),
				.pll_reg_2 = cpu_to_le16(TA_PLL_P_VAL_20),
			},
			.pll960_info_g = {
				.pll_reg_1 = cpu_to_le16((PLL960_P_VAL_20 << 8)|
							 (PLL960_N_VAL_20)),
				.pll_reg_2 = cpu_to_le16(PLL960_M_VAL_20),
				.pll_reg_3 = 0x0,
			},
			.afepll_info_g = {
				.pll_reg = cpu_to_le16(0x9f0),
			}
		},
		.switch_clk_g = {
			.switch_clk_info = 0x0,
			.bbp_lmac_clk_reg_val = 0x0,
			.umac_clock_reg_config = 0x0,
			.qspi_uart_clock_reg_config = 0x0
		}
	} },
	.buckboost_wakeup_cnt = 0x0,
	.pmu_wakeup_wait = 0x0,
	.shutdown_wait_time = 0x0,
	.pmu_slp_clkout_sel = 0x0,
	.wdt_prog_value = 0x0,
	.wdt_soc_rst_delay = 0x0,
	.dcdc_operation_mode = 0x0,
	.soc_reset_wait_cnt = 0x0,
	.waiting_time_at_fresh_sleep = 0x0,
	.max_threshold_to_avoid_sleep = 0x0,
	.beacon_resedue_alg_en = 0,
};

static struct bootup_params boot_params_40 = {
	.magic_number = cpu_to_le16(0x5aa5),
	.crystal_good_time = 0x0,
	.valid = cpu_to_le32(VALID_40),
	.reserved_for_valids = 0x0,
	.bootup_mode_info = 0x0,
	.digital_loop_back_params = 0x0,
	.rtls_timestamp_en = 0x0,
	.host_spi_intr_cfg = 0x0,
	.device_clk_info = {{
		.pll_config_g = {
			.tapll_info_g = {
				.pll_reg_1 = cpu_to_le16((TA_PLL_N_VAL_40 << 8)|
							 (TA_PLL_M_VAL_40)),
				.pll_reg_2 = cpu_to_le16(TA_PLL_P_VAL_40),
			},
			.pll960_info_g = {
				.pll_reg_1 = cpu_to_le16((PLL960_P_VAL_40 << 8)|
							 (PLL960_N_VAL_40)),
				.pll_reg_2 = cpu_to_le16(PLL960_M_VAL_40),
				.pll_reg_3 = 0x0,
			},
			.afepll_info_g = {
				.pll_reg = cpu_to_le16(0x9f0),
			}
		},
		.switch_clk_g = {
			.switch_clk_info = cpu_to_le16(0x09),
			.bbp_lmac_clk_reg_val = cpu_to_le16(0x1121),
			.umac_clock_reg_config = cpu_to_le16(0x48),
			.qspi_uart_clock_reg_config = cpu_to_le16(0x1211)
		}
	},
	{
		.pll_config_g = {
			.tapll_info_g = {
				.pll_reg_1 = cpu_to_le16((TA_PLL_N_VAL_40 << 8)|
							 (TA_PLL_M_VAL_40)),
				.pll_reg_2 = cpu_to_le16(TA_PLL_P_VAL_40),
			},
			.pll960_info_g = {
				.pll_reg_1 = cpu_to_le16((PLL960_P_VAL_40 << 8)|
							 (PLL960_N_VAL_40)),
				.pll_reg_2 = cpu_to_le16(PLL960_M_VAL_40),
				.pll_reg_3 = 0x0,
			},
			.afepll_info_g = {
				.pll_reg = cpu_to_le16(0x9f0),
			}
		},
		.switch_clk_g = {
			.switch_clk_info = 0x0,
			.bbp_lmac_clk_reg_val = 0x0,
			.umac_clock_reg_config = 0x0,
			.qspi_uart_clock_reg_config = 0x0
		}
	},
	{
		.pll_config_g = {
			.tapll_info_g = {
				.pll_reg_1 = cpu_to_le16((TA_PLL_N_VAL_40 << 8)|
							 (TA_PLL_M_VAL_40)),
				.pll_reg_2 = cpu_to_le16(TA_PLL_P_VAL_40),
			},
			.pll960_info_g = {
				.pll_reg_1 = cpu_to_le16((PLL960_P_VAL_40 << 8)|
							 (PLL960_N_VAL_40)),
				.pll_reg_2 = cpu_to_le16(PLL960_M_VAL_40),
				.pll_reg_3 = 0x0,
			},
			.afepll_info_g = {
				.pll_reg = cpu_to_le16(0x9f0),
			}
		},
		.switch_clk_g = {
			.switch_clk_info = 0x0,
			.bbp_lmac_clk_reg_val = 0x0,
			.umac_clock_reg_config = 0x0,
			.qspi_uart_clock_reg_config = 0x0
		}
	} },
	.buckboost_wakeup_cnt = 0x0,
	.pmu_wakeup_wait = 0x0,
	.shutdown_wait_time = 0x0,
	.pmu_slp_clkout_sel = 0x0,
	.wdt_prog_value = 0x0,
	.wdt_soc_rst_delay = 0x0,
	.dcdc_operation_mode = 0x0,
	.soc_reset_wait_cnt = 0x0,
	.waiting_time_at_fresh_sleep = 0x0,
	.max_threshold_to_avoid_sleep = 0x0,
	.beacon_resedue_alg_en = 0,
};

static u16 mcs[] = {13, 26, 39, 52, 78, 104, 117, 130};

/**
 * rsi_set_default_parameters() - This function sets default parameters.
 * @common: Pointer to the driver private structure.
 *
 * Return: none
 */
static void rsi_set_default_parameters(struct rsi_common *common)
{
	common->band = NL80211_BAND_2GHZ;
	common->channel_width = BW_20MHZ;
	common->rts_threshold = IEEE80211_MAX_RTS_THRESHOLD;
	common->channel = 1;
	common->min_rate = 0xffff;
	common->fsm_state = FSM_CARD_NOT_READY;
	common->iface_down = true;
	common->endpoint = EP_2GHZ_20MHZ;
	common->driver_mode = 1; /* End to end mode */
	common->lp_ps_handshake_mode = 0; /* Default no handShake mode*/
	common->ulp_ps_handshake_mode = 2; /* Default PKT handShake mode*/
	common->rf_power_val = 0; /* Default 1.9V */
	common->wlan_rf_power_mode = 0;
	common->obm_ant_sel_val = 2;
	common->beacon_interval = RSI_BEACON_INTERVAL;
	common->dtim_cnt = RSI_DTIM_COUNT;
}

/**
 * rsi_set_contention_vals() - This function sets the contention values for the
 *			       backoff procedure.
 * @common: Pointer to the driver private structure.
 *
 * Return: None.
 */
static void rsi_set_contention_vals(struct rsi_common *common)
{
	u8 ii = 0;

	for (; ii < NUM_EDCA_QUEUES; ii++) {
		common->tx_qinfo[ii].wme_params =
			(((common->edca_params[ii].cw_min / 2) +
			  (common->edca_params[ii].aifs)) *
			  WMM_SHORT_SLOT_TIME + SIFS_DURATION);
		common->tx_qinfo[ii].weight = common->tx_qinfo[ii].wme_params;
		common->tx_qinfo[ii].pkt_contended = 0;
	}
}

/**
 * rsi_send_internal_mgmt_frame() - This function sends management frames to
 *				    firmware.Also schedules packet to queue
 *				    for transmission.
 * @common: Pointer to the driver private structure.
 * @skb: Pointer to the socket buffer structure.
 *
 * Return: 0 on success, -1 on failure.
 */
static int rsi_send_internal_mgmt_frame(struct rsi_common *common,
					struct sk_buff *skb)
{
	struct skb_info *tx_params;
	struct rsi_cmd_desc *desc;

	if (skb == NULL) {
		rsi_dbg(ERR_ZONE, "%s: Unable to allocate skb\n", __func__);
		return -ENOMEM;
	}
<<<<<<< HEAD
=======
	desc = (struct rsi_cmd_desc *)skb->data;
>>>>>>> 5307eca1
	desc->desc_dword0.len_qno |= cpu_to_le16(DESC_IMMEDIATE_WAKEUP);
	skb->priority = MGMT_SOFT_Q;
	tx_params = (struct skb_info *)&IEEE80211_SKB_CB(skb)->driver_data;
	tx_params->flags |= INTERNAL_MGMT_PKT;
	skb_queue_tail(&common->tx_queue[MGMT_SOFT_Q], skb);
	rsi_set_event(&common->tx_thread.event);
	return 0;
}

/**
 * rsi_load_radio_caps() - This function is used to send radio capabilities
 *			   values to firmware.
 * @common: Pointer to the driver private structure.
 *
 * Return: 0 on success, corresponding negative error code on failure.
 */
static int rsi_load_radio_caps(struct rsi_common *common)
{
	struct rsi_radio_caps *radio_caps;
	struct rsi_hw *adapter = common->priv;
	u16 inx = 0;
	u8 ii;
	u8 radio_id = 0;
	u16 gc[20] = {0xf0, 0xf0, 0xf0, 0xf0,
		      0xf0, 0xf0, 0xf0, 0xf0,
		      0xf0, 0xf0, 0xf0, 0xf0,
		      0xf0, 0xf0, 0xf0, 0xf0,
		      0xf0, 0xf0, 0xf0, 0xf0};
	struct sk_buff *skb;
	u16 frame_len = sizeof(struct rsi_radio_caps);

	rsi_dbg(INFO_ZONE, "%s: Sending rate symbol req frame\n", __func__);

	skb = dev_alloc_skb(frame_len);

	if (!skb) {
		rsi_dbg(ERR_ZONE, "%s: Failed in allocation of skb\n",
			__func__);
		return -ENOMEM;
	}

	memset(skb->data, 0, frame_len);
	radio_caps = (struct rsi_radio_caps *)skb->data;

	radio_caps->desc_dword0.frame_type = RADIO_CAPABILITIES;
	radio_caps->channel_num = common->channel;
	radio_caps->rf_model = RSI_RF_TYPE;

	if (common->channel_width == BW_40MHZ) {
		radio_caps->radio_cfg_info = RSI_LMAC_CLOCK_80MHZ;
		radio_caps->radio_cfg_info |= RSI_ENABLE_40MHZ;

		if (common->fsm_state == FSM_MAC_INIT_DONE) {
			struct ieee80211_hw *hw = adapter->hw;
			struct ieee80211_conf *conf = &hw->conf;

			if (conf_is_ht40_plus(conf)) {
				radio_caps->radio_cfg_info =
					RSI_CMDDESC_LOWER_20_ENABLE;
				radio_caps->radio_info =
					RSI_CMDDESC_LOWER_20_ENABLE;
			} else if (conf_is_ht40_minus(conf)) {
				radio_caps->radio_cfg_info =
					RSI_CMDDESC_UPPER_20_ENABLE;
				radio_caps->radio_info =
					RSI_CMDDESC_UPPER_20_ENABLE;
			} else {
				radio_caps->radio_cfg_info =
					RSI_CMDDESC_40MHZ;
				radio_caps->radio_info =
					RSI_CMDDESC_FULL_40_ENABLE;
			}
		}
	}
	radio_caps->radio_info |= radio_id;

	radio_caps->sifs_tx_11n = cpu_to_le16(SIFS_TX_11N_VALUE);
	radio_caps->sifs_tx_11b = cpu_to_le16(SIFS_TX_11B_VALUE);
	radio_caps->slot_rx_11n = cpu_to_le16(SHORT_SLOT_VALUE);
	radio_caps->ofdm_ack_tout = cpu_to_le16(OFDM_ACK_TOUT_VALUE);
	radio_caps->cck_ack_tout = cpu_to_le16(CCK_ACK_TOUT_VALUE);
	radio_caps->preamble_type = cpu_to_le16(LONG_PREAMBLE);

	for (ii = 0; ii < MAX_HW_QUEUES; ii++) {
		radio_caps->qos_params[ii].cont_win_min_q = cpu_to_le16(3);
		radio_caps->qos_params[ii].cont_win_max_q = cpu_to_le16(0x3f);
		radio_caps->qos_params[ii].aifsn_val_q = cpu_to_le16(2);
		radio_caps->qos_params[ii].txop_q = 0;
	}

	for (ii = 0; ii < NUM_EDCA_QUEUES; ii++) {
		radio_caps->qos_params[ii].cont_win_min_q =
			cpu_to_le16(common->edca_params[ii].cw_min);
		radio_caps->qos_params[ii].cont_win_max_q =
			cpu_to_le16(common->edca_params[ii].cw_max);
		radio_caps->qos_params[ii].aifsn_val_q =
			cpu_to_le16((common->edca_params[ii].aifs) << 8);
		radio_caps->qos_params[ii].txop_q =
			cpu_to_le16(common->edca_params[ii].txop);
	}

	radio_caps->qos_params[BROADCAST_HW_Q].txop_q = cpu_to_le16(0xffff);
	radio_caps->qos_params[MGMT_HW_Q].txop_q = 0;
	radio_caps->qos_params[BEACON_HW_Q].txop_q = cpu_to_le16(0xffff);

	memcpy(&common->rate_pwr[0], &gc[0], 40);
	for (ii = 0; ii < 20; ii++)
		radio_caps->gcpd_per_rate[inx++] =
			cpu_to_le16(common->rate_pwr[ii]  & 0x00FF);

	rsi_set_len_qno(&radio_caps->desc_dword0.len_qno,
			(frame_len - FRAME_DESC_SZ), RSI_WIFI_MGMT_Q);

	skb_put(skb, frame_len);

	return rsi_send_internal_mgmt_frame(common, skb);
}

/**
 * rsi_mgmt_pkt_to_core() - This function is the entry point for Mgmt module.
 * @common: Pointer to the driver private structure.
 * @msg: Pointer to received packet.
 * @msg_len: Length of the recieved packet.
 * @type: Type of recieved packet.
 *
 * Return: 0 on success, -1 on failure.
 */
static int rsi_mgmt_pkt_to_core(struct rsi_common *common,
				u8 *msg,
				s32 msg_len)
{
	struct rsi_hw *adapter = common->priv;
	struct ieee80211_tx_info *info;
	struct skb_info *rx_params;
	u8 pad_bytes = msg[4];
	struct sk_buff *skb;

	if (!adapter->sc_nvifs)
		return -ENOLINK;

	msg_len -= pad_bytes;
	if (msg_len <= 0) {
		rsi_dbg(MGMT_RX_ZONE,
			"%s: Invalid rx msg of len = %d\n",
			__func__, msg_len);
		return -EINVAL;
	}

	skb = dev_alloc_skb(msg_len);
	if (!skb)
		return -ENOMEM;

	skb_put_data(skb,
		     (u8 *)(msg + FRAME_DESC_SZ + pad_bytes),
		     msg_len);

	info = IEEE80211_SKB_CB(skb);
	rx_params = (struct skb_info *)info->driver_data;
	rx_params->rssi = rsi_get_rssi(msg);
	rx_params->channel = rsi_get_channel(msg);
	rsi_indicate_pkt_to_os(common, skb);

	return 0;
}

/**
 * rsi_hal_send_sta_notify_frame() - This function sends the station notify
 *				     frame to firmware.
 * @common: Pointer to the driver private structure.
 * @opmode: Operating mode of device.
 * @notify_event: Notification about station connection.
 * @bssid: bssid.
 * @qos_enable: Qos is enabled.
 * @aid: Aid (unique for all STA).
 *
 * Return: status: 0 on success, corresponding negative error code on failure.
 */
static int rsi_hal_send_sta_notify_frame(struct rsi_common *common,
					 enum opmode opmode,
					 u8 notify_event,
					 const unsigned char *bssid,
					 u8 qos_enable,
					 u16 aid,
					 u16 sta_id)
{
	struct ieee80211_vif *vif = common->priv->vifs[0];
	struct sk_buff *skb = NULL;
	struct rsi_peer_notify *peer_notify;
	u16 vap_id = 0;
	int status;
	u16 frame_len = sizeof(struct rsi_peer_notify);

	rsi_dbg(MGMT_TX_ZONE, "%s: Sending sta notify frame\n", __func__);

	skb = dev_alloc_skb(frame_len);

	if (!skb) {
		rsi_dbg(ERR_ZONE, "%s: Failed in allocation of skb\n",
			__func__);
		return -ENOMEM;
	}

	memset(skb->data, 0, frame_len);
	peer_notify = (struct rsi_peer_notify *)skb->data;

	if (opmode == STA_OPMODE)
		peer_notify->command = cpu_to_le16(PEER_TYPE_AP << 1);
	else if (opmode == AP_OPMODE)
		peer_notify->command = cpu_to_le16(PEER_TYPE_STA << 1);

	switch (notify_event) {
	case STA_CONNECTED:
		peer_notify->command |= cpu_to_le16(RSI_ADD_PEER);
		break;
	case STA_DISCONNECTED:
		peer_notify->command |= cpu_to_le16(RSI_DELETE_PEER);
		break;
	default:
		break;
	}

	peer_notify->command |= cpu_to_le16((aid & 0xfff) << 4);
	ether_addr_copy(peer_notify->mac_addr, bssid);
	peer_notify->mpdu_density = cpu_to_le16(RSI_MPDU_DENSITY);
	peer_notify->sta_flags = cpu_to_le32((qos_enable) ? 1 : 0);

	rsi_set_len_qno(&peer_notify->desc.desc_dword0.len_qno,
			(frame_len - FRAME_DESC_SZ),
			RSI_WIFI_MGMT_Q);
	peer_notify->desc.desc_dword0.frame_type = PEER_NOTIFY;
<<<<<<< HEAD
=======
	peer_notify->desc.desc_dword3.qid_tid = sta_id;
>>>>>>> 5307eca1
	peer_notify->desc.desc_dword3.sta_id = vap_id;

	skb_put(skb, frame_len);

	status = rsi_send_internal_mgmt_frame(common, skb);

	if ((vif->type == NL80211_IFTYPE_STATION) &&
	    (!status && qos_enable)) {
		rsi_set_contention_vals(common);
		status = rsi_load_radio_caps(common);
	}
	return status;
}

/**
 * rsi_send_aggregation_params_frame() - This function sends the ampdu
 *					 indication frame to firmware.
 * @common: Pointer to the driver private structure.
 * @tid: traffic identifier.
 * @ssn: ssn.
 * @buf_size: buffer size.
 * @event: notification about station connection.
 *
 * Return: 0 on success, corresponding negative error code on failure.
 */
int rsi_send_aggregation_params_frame(struct rsi_common *common,
				      u16 tid,
				      u16 ssn,
				      u8 buf_size,
				      u8 event,
				      u8 sta_id)
{
	struct sk_buff *skb = NULL;
	struct rsi_aggr_params *aggr_params;
<<<<<<< HEAD
	u8 peer_id = 0;
=======
>>>>>>> 5307eca1
	u16 frame_len = sizeof(struct rsi_aggr_params);

	skb = dev_alloc_skb(frame_len);

	if (!skb) {
		rsi_dbg(ERR_ZONE, "%s: Failed in allocation of skb\n",
			__func__);
		return -ENOMEM;
	}

	memset(skb->data, 0, frame_len);
	aggr_params = (struct rsi_aggr_params *)skb->data;

	rsi_dbg(MGMT_TX_ZONE, "%s: Sending AMPDU indication frame\n", __func__);

	rsi_set_len_qno(&aggr_params->desc_dword0.len_qno, 0, RSI_WIFI_MGMT_Q);
	aggr_params->desc_dword0.frame_type = AMPDU_IND;

	aggr_params->aggr_params = tid & RSI_AGGR_PARAMS_TID_MASK;
<<<<<<< HEAD
	aggr_params->peer_id = peer_id;
=======
	aggr_params->peer_id = sta_id;
>>>>>>> 5307eca1
	if (event == STA_TX_ADDBA_DONE) {
		aggr_params->seq_start = cpu_to_le16(ssn);
		aggr_params->baw_size = cpu_to_le16(buf_size);
		aggr_params->aggr_params |= RSI_AGGR_PARAMS_START;
	} else if (event == STA_RX_ADDBA_DONE) {
		aggr_params->seq_start = cpu_to_le16(ssn);
		aggr_params->aggr_params |= (RSI_AGGR_PARAMS_START |
					     RSI_AGGR_PARAMS_RX_AGGR);
	} else if (event == STA_RX_DELBA) {
		aggr_params->aggr_params |= RSI_AGGR_PARAMS_RX_AGGR;
	}

	skb_put(skb, frame_len);

	return rsi_send_internal_mgmt_frame(common, skb);
}

/**
 * rsi_program_bb_rf() - This function starts base band and RF programming.
 *			 This is called after initial configurations are done.
 * @common: Pointer to the driver private structure.
 *
 * Return: 0 on success, corresponding negative error code on failure.
 */
static int rsi_program_bb_rf(struct rsi_common *common)
{
	struct sk_buff *skb;
	struct rsi_bb_rf_prog *bb_rf_prog;
	u16 frame_len = sizeof(struct rsi_bb_rf_prog);

	rsi_dbg(MGMT_TX_ZONE, "%s: Sending program BB/RF frame\n", __func__);

	skb = dev_alloc_skb(frame_len);
	if (!skb) {
		rsi_dbg(ERR_ZONE, "%s: Failed in allocation of skb\n",
			__func__);
		return -ENOMEM;
	}

	memset(skb->data, 0, frame_len);
	bb_rf_prog = (struct rsi_bb_rf_prog *)skb->data;

	rsi_set_len_qno(&bb_rf_prog->desc_dword0.len_qno, 0, RSI_WIFI_MGMT_Q);
	bb_rf_prog->desc_dword0.frame_type = BBP_PROG_IN_TA;
	bb_rf_prog->endpoint = common->endpoint;
	bb_rf_prog->rf_power_mode = common->wlan_rf_power_mode;

	if (common->rf_reset) {
		bb_rf_prog->flags =  cpu_to_le16(RF_RESET_ENABLE);
		rsi_dbg(MGMT_TX_ZONE, "%s: ===> RF RESET REQUEST SENT <===\n",
			__func__);
		common->rf_reset = 0;
	}
	common->bb_rf_prog_count = 1;
	bb_rf_prog->flags |= cpu_to_le16(PUT_BBP_RESET | BBP_REG_WRITE |
					 (RSI_RF_TYPE << 4));
	skb_put(skb, frame_len);

	return rsi_send_internal_mgmt_frame(common, skb);
}

/**
 * rsi_set_vap_capabilities() - This function send vap capability to firmware.
 * @common: Pointer to the driver private structure.
 * @opmode: Operating mode of device.
 *
 * Return: 0 on success, corresponding negative error code on failure.
 */
int rsi_set_vap_capabilities(struct rsi_common *common,
			     enum opmode mode,
			     u8 *mac_addr,
			     u8 vap_id,
			     u8 vap_status)
{
	struct sk_buff *skb = NULL;
	struct rsi_vap_caps *vap_caps;
	struct rsi_hw *adapter = common->priv;
	struct ieee80211_hw *hw = adapter->hw;
	struct ieee80211_conf *conf = &hw->conf;
	u16 frame_len = sizeof(struct rsi_vap_caps);
<<<<<<< HEAD
	u16 vap_id = 0;
=======
>>>>>>> 5307eca1

	rsi_dbg(MGMT_TX_ZONE, "%s: Sending VAP capabilities frame\n", __func__);

	skb = dev_alloc_skb(frame_len);
	if (!skb) {
		rsi_dbg(ERR_ZONE, "%s: Failed in allocation of skb\n",
			__func__);
		return -ENOMEM;
	}

	memset(skb->data, 0, frame_len);
	vap_caps = (struct rsi_vap_caps *)skb->data;

	rsi_set_len_qno(&vap_caps->desc_dword0.len_qno,
			(frame_len - FRAME_DESC_SZ), RSI_WIFI_MGMT_Q);
	vap_caps->desc_dword0.frame_type = VAP_CAPABILITIES;
	vap_caps->status = vap_status;
	vap_caps->vif_type = mode;
	vap_caps->channel_bw = common->channel_width;
	vap_caps->vap_id = vap_id;
	vap_caps->radioid_macid = ((common->mac_id & 0xf) << 4) |
				   (common->radio_id & 0xf);

<<<<<<< HEAD
	memcpy(vap_caps->mac_addr, common->mac_addr, IEEE80211_ADDR_LEN);
=======
	memcpy(vap_caps->mac_addr, mac_addr, IEEE80211_ADDR_LEN);
>>>>>>> 5307eca1
	vap_caps->keep_alive_period = cpu_to_le16(90);
	vap_caps->frag_threshold = cpu_to_le16(IEEE80211_MAX_FRAG_THRESHOLD);

	vap_caps->rts_threshold = cpu_to_le16(common->rts_threshold);

	if (common->band == NL80211_BAND_5GHZ) {
		vap_caps->default_ctrl_rate = cpu_to_le16(RSI_RATE_6);
		vap_caps->default_mgmt_rate = cpu_to_le32(RSI_RATE_6);
	} else {
		vap_caps->default_ctrl_rate = cpu_to_le16(RSI_RATE_1);
		vap_caps->default_mgmt_rate = cpu_to_le32(RSI_RATE_1);
	}
	if (conf_is_ht40(conf)) {
		if (conf_is_ht40_minus(conf))
			vap_caps->ctrl_rate_flags =
				cpu_to_le16(UPPER_20_ENABLE);
		else if (conf_is_ht40_plus(conf))
			vap_caps->ctrl_rate_flags =
				cpu_to_le16(LOWER_20_ENABLE);
		else
			vap_caps->ctrl_rate_flags =
				cpu_to_le16(FULL40M_ENABLE);
	}

	vap_caps->default_data_rate = 0;
	vap_caps->beacon_interval = cpu_to_le16(common->beacon_interval);
	vap_caps->dtim_period = cpu_to_le16(common->dtim_cnt);

	skb_put(skb, frame_len);

	return rsi_send_internal_mgmt_frame(common, skb);
}

/**
 * rsi_hal_load_key() - This function is used to load keys within the firmware.
 * @common: Pointer to the driver private structure.
 * @data: Pointer to the key data.
 * @key_len: Key length to be loaded.
 * @key_type: Type of key: GROUP/PAIRWISE.
 * @key_id: Key index.
 * @cipher: Type of cipher used.
 *
 * Return: 0 on success, -1 on failure.
 */
int rsi_hal_load_key(struct rsi_common *common,
		     u8 *data,
		     u16 key_len,
		     u8 key_type,
		     u8 key_id,
		     u32 cipher,
		     s16 sta_id)
{
	struct ieee80211_vif *vif = common->priv->vifs[0];
	struct sk_buff *skb = NULL;
	struct rsi_set_key *set_key;
	u16 key_descriptor = 0;
	u16 frame_len = sizeof(struct rsi_set_key);

	rsi_dbg(MGMT_TX_ZONE, "%s: Sending load key frame\n", __func__);

	skb = dev_alloc_skb(frame_len);
	if (!skb) {
		rsi_dbg(ERR_ZONE, "%s: Failed in allocation of skb\n",
			__func__);
		return -ENOMEM;
	}

	memset(skb->data, 0, frame_len);
	set_key = (struct rsi_set_key *)skb->data;

<<<<<<< HEAD
	if (key_type == RSI_GROUP_KEY)
		key_descriptor = RSI_KEY_TYPE_BROADCAST;
=======
	if (key_type == RSI_GROUP_KEY) {
		key_descriptor = RSI_KEY_TYPE_BROADCAST;
		if (vif->type == NL80211_IFTYPE_AP)
			key_descriptor |= RSI_KEY_MODE_AP;
	}
>>>>>>> 5307eca1
	if ((cipher == WLAN_CIPHER_SUITE_WEP40) ||
	    (cipher == WLAN_CIPHER_SUITE_WEP104)) {
		key_id = 0;
		key_descriptor |= RSI_WEP_KEY;
		if (key_len >= 13)
			key_descriptor |= RSI_WEP_KEY_104;
	} else if (cipher != KEY_TYPE_CLEAR) {
		key_descriptor |= RSI_CIPHER_WPA;
		if (cipher == WLAN_CIPHER_SUITE_TKIP)
			key_descriptor |= RSI_CIPHER_TKIP;
	}
	key_descriptor |= RSI_PROTECT_DATA_FRAMES;
	key_descriptor |= ((key_id << RSI_KEY_ID_OFFSET) & RSI_KEY_ID_MASK);

	rsi_set_len_qno(&set_key->desc_dword0.len_qno,
			(frame_len - FRAME_DESC_SZ), RSI_WIFI_MGMT_Q);
	set_key->desc_dword0.frame_type = SET_KEY_REQ;
	set_key->key_desc = cpu_to_le16(key_descriptor);
<<<<<<< HEAD
=======
	set_key->sta_id = sta_id;
>>>>>>> 5307eca1

	if (data) {
		if ((cipher == WLAN_CIPHER_SUITE_WEP40) ||
		    (cipher == WLAN_CIPHER_SUITE_WEP104)) {
			memcpy(&set_key->key[key_id][1], data, key_len * 2);
		} else {
			memcpy(&set_key->key[0][0], data, key_len);
		}
		memcpy(set_key->tx_mic_key, &data[16], 8);
		memcpy(set_key->rx_mic_key, &data[24], 8);
	} else {
		memset(&set_key[FRAME_DESC_SZ], 0, frame_len - FRAME_DESC_SZ);
	}

	skb_put(skb, frame_len);

	return rsi_send_internal_mgmt_frame(common, skb);
}

/*
 * This function sends the common device configuration parameters to device.
 * This frame includes the useful information to make device works on
 * specific operating mode.
 */
static int rsi_send_common_dev_params(struct rsi_common *common)
{
	struct sk_buff *skb;
	u16 frame_len;
	struct rsi_config_vals *dev_cfgs;

	frame_len = sizeof(struct rsi_config_vals);

	rsi_dbg(MGMT_TX_ZONE, "Sending common device config params\n");
	skb = dev_alloc_skb(frame_len);
	if (!skb) {
		rsi_dbg(ERR_ZONE, "%s: Unable to allocate skb\n", __func__);
		return -ENOMEM;
	}

	memset(skb->data, 0, frame_len);

	dev_cfgs = (struct rsi_config_vals *)skb->data;
	memset(dev_cfgs, 0, (sizeof(struct rsi_config_vals)));

	rsi_set_len_qno(&dev_cfgs->len_qno, (frame_len - FRAME_DESC_SZ),
			RSI_COEX_Q);
	dev_cfgs->pkt_type = COMMON_DEV_CONFIG;

	dev_cfgs->lp_ps_handshake = common->lp_ps_handshake_mode;
	dev_cfgs->ulp_ps_handshake = common->ulp_ps_handshake_mode;

	dev_cfgs->unused_ulp_gpio = RSI_UNUSED_ULP_GPIO_BITMAP;
	dev_cfgs->unused_soc_gpio_bitmap =
				cpu_to_le32(RSI_UNUSED_SOC_GPIO_BITMAP);

	dev_cfgs->opermode = common->oper_mode;
	dev_cfgs->wlan_rf_pwr_mode = common->wlan_rf_power_mode;
	dev_cfgs->driver_mode = common->driver_mode;
	dev_cfgs->region_code = NL80211_DFS_FCC;
	dev_cfgs->antenna_sel_val = common->obm_ant_sel_val;

	skb_put(skb, frame_len);

	return rsi_send_internal_mgmt_frame(common, skb);
}

/*
 * rsi_load_bootup_params() - This function send bootup params to the firmware.
 * @common: Pointer to the driver private structure.
 *
 * Return: 0 on success, corresponding error code on failure.
 */
static int rsi_load_bootup_params(struct rsi_common *common)
{
	struct sk_buff *skb;
	struct rsi_boot_params *boot_params;

	rsi_dbg(MGMT_TX_ZONE, "%s: Sending boot params frame\n", __func__);
	skb = dev_alloc_skb(sizeof(struct rsi_boot_params));
	if (!skb) {
		rsi_dbg(ERR_ZONE, "%s: Failed in allocation of skb\n",
			__func__);
		return -ENOMEM;
	}

	memset(skb->data, 0, sizeof(struct rsi_boot_params));
	boot_params = (struct rsi_boot_params *)skb->data;

	rsi_dbg(MGMT_TX_ZONE, "%s:\n", __func__);

	if (common->channel_width == BW_40MHZ) {
		memcpy(&boot_params->bootup_params,
		       &boot_params_40,
		       sizeof(struct bootup_params));
		rsi_dbg(MGMT_TX_ZONE, "%s: Packet 40MHZ <=== %d\n", __func__,
			UMAC_CLK_40BW);
		boot_params->desc_word[7] = cpu_to_le16(UMAC_CLK_40BW);
	} else {
		memcpy(&boot_params->bootup_params,
		       &boot_params_20,
		       sizeof(struct bootup_params));
		if (boot_params_20.valid != cpu_to_le32(VALID_20)) {
			boot_params->desc_word[7] = cpu_to_le16(UMAC_CLK_20BW);
			rsi_dbg(MGMT_TX_ZONE,
				"%s: Packet 20MHZ <=== %d\n", __func__,
				UMAC_CLK_20BW);
		} else {
			boot_params->desc_word[7] = cpu_to_le16(UMAC_CLK_40MHZ);
			rsi_dbg(MGMT_TX_ZONE,
				"%s: Packet 20MHZ <=== %d\n", __func__,
				UMAC_CLK_40MHZ);
		}
	}

	/**
	 * Bit{0:11} indicates length of the Packet
	 * Bit{12:15} indicates host queue number
	 */
	boot_params->desc_word[0] = cpu_to_le16(sizeof(struct bootup_params) |
				    (RSI_WIFI_MGMT_Q << 12));
	boot_params->desc_word[1] = cpu_to_le16(BOOTUP_PARAMS_REQUEST);

	skb_put(skb, sizeof(struct rsi_boot_params));

	return rsi_send_internal_mgmt_frame(common, skb);
}

/**
 * rsi_send_reset_mac() - This function prepares reset MAC request and sends an
 *			  internal management frame to indicate it to firmware.
 * @common: Pointer to the driver private structure.
 *
 * Return: 0 on success, corresponding error code on failure.
 */
static int rsi_send_reset_mac(struct rsi_common *common)
{
	struct sk_buff *skb;
	struct rsi_mac_frame *mgmt_frame;

	rsi_dbg(MGMT_TX_ZONE, "%s: Sending reset MAC frame\n", __func__);

	skb = dev_alloc_skb(FRAME_DESC_SZ);
	if (!skb) {
		rsi_dbg(ERR_ZONE, "%s: Failed in allocation of skb\n",
			__func__);
		return -ENOMEM;
	}

	memset(skb->data, 0, FRAME_DESC_SZ);
	mgmt_frame = (struct rsi_mac_frame *)skb->data;

	mgmt_frame->desc_word[0] = cpu_to_le16(RSI_WIFI_MGMT_Q << 12);
	mgmt_frame->desc_word[1] = cpu_to_le16(RESET_MAC_REQ);
	mgmt_frame->desc_word[4] = cpu_to_le16(RETRY_COUNT << 8);

	skb_put(skb, FRAME_DESC_SZ);

	return rsi_send_internal_mgmt_frame(common, skb);
}

/**
 * rsi_band_check() - This function programs the band
 * @common: Pointer to the driver private structure.
 *
 * Return: 0 on success, corresponding error code on failure.
 */
int rsi_band_check(struct rsi_common *common)
{
	struct rsi_hw *adapter = common->priv;
	struct ieee80211_hw *hw = adapter->hw;
	u8 prev_bw = common->channel_width;
	u8 prev_ep = common->endpoint;
	struct ieee80211_channel *curchan = hw->conf.chandef.chan;
	int status = 0;

	if (common->band != curchan->band) {
		common->rf_reset = 1;
		common->band = curchan->band;
	}

	if ((hw->conf.chandef.width == NL80211_CHAN_WIDTH_20_NOHT) ||
	    (hw->conf.chandef.width == NL80211_CHAN_WIDTH_20))
		common->channel_width = BW_20MHZ;
	else
		common->channel_width = BW_40MHZ;

	if (common->band == NL80211_BAND_2GHZ) {
		if (common->channel_width)
			common->endpoint = EP_2GHZ_40MHZ;
		else
			common->endpoint = EP_2GHZ_20MHZ;
	} else {
		if (common->channel_width)
			common->endpoint = EP_5GHZ_40MHZ;
		else
			common->endpoint = EP_5GHZ_20MHZ;
	}

	if (common->endpoint != prev_ep) {
		status = rsi_program_bb_rf(common);
		if (status)
			return status;
	}

	if (common->channel_width != prev_bw) {
		status = rsi_load_bootup_params(common);
		if (status)
			return status;

		status = rsi_load_radio_caps(common);
		if (status)
			return status;
	}

	return status;
}

/**
 * rsi_set_channel() - This function programs the channel.
 * @common: Pointer to the driver private structure.
 * @channel: Channel value to be set.
 *
 * Return: 0 on success, corresponding error code on failure.
 */
int rsi_set_channel(struct rsi_common *common,
		    struct ieee80211_channel *channel)
{
	struct sk_buff *skb = NULL;
	struct rsi_chan_config *chan_cfg;
	u16 frame_len = sizeof(struct rsi_chan_config);

	rsi_dbg(MGMT_TX_ZONE,
		"%s: Sending scan req frame\n", __func__);

	skb = dev_alloc_skb(frame_len);
	if (!skb) {
		rsi_dbg(ERR_ZONE, "%s: Failed in allocation of skb\n",
			__func__);
		return -ENOMEM;
	}

	if (!channel) {
		dev_kfree_skb(skb);
		return 0;
	}
	memset(skb->data, 0, frame_len);
	chan_cfg = (struct rsi_chan_config *)skb->data;

	rsi_set_len_qno(&chan_cfg->desc_dword0.len_qno, 0, RSI_WIFI_MGMT_Q);
	chan_cfg->desc_dword0.frame_type = SCAN_REQUEST;
	chan_cfg->channel_number = channel->hw_value;
	chan_cfg->antenna_gain_offset_2g = channel->max_antenna_gain;
	chan_cfg->antenna_gain_offset_5g = channel->max_antenna_gain;
	chan_cfg->region_rftype = (RSI_RF_TYPE & 0xf) << 4;

	if ((channel->flags & IEEE80211_CHAN_NO_IR) ||
	    (channel->flags & IEEE80211_CHAN_RADAR)) {
		chan_cfg->antenna_gain_offset_2g |= RSI_CHAN_RADAR;
	} else {
		if (common->tx_power < channel->max_power)
			chan_cfg->tx_power = cpu_to_le16(common->tx_power);
		else
			chan_cfg->tx_power = cpu_to_le16(channel->max_power);
	}
	chan_cfg->region_rftype |= (common->priv->dfs_region & 0xf);

	if (common->channel_width == BW_40MHZ)
		chan_cfg->channel_width = 0x1;

	common->channel = channel->hw_value;

	skb_put(skb, frame_len);

	return rsi_send_internal_mgmt_frame(common, skb);
}

/**
 * rsi_send_radio_params_update() - This function sends the radio
 *				parameters update to device
 * @common: Pointer to the driver private structure.
 * @channel: Channel value to be set.
 *
 * Return: 0 on success, corresponding error code on failure.
 */
int rsi_send_radio_params_update(struct rsi_common *common)
{
	struct rsi_mac_frame *cmd_frame;
	struct sk_buff *skb = NULL;

	rsi_dbg(MGMT_TX_ZONE,
		"%s: Sending Radio Params update frame\n", __func__);

	skb = dev_alloc_skb(FRAME_DESC_SZ);
	if (!skb) {
		rsi_dbg(ERR_ZONE, "%s: Failed in allocation of skb\n",
			__func__);
		return -ENOMEM;
	}

	memset(skb->data, 0, FRAME_DESC_SZ);
	cmd_frame = (struct rsi_mac_frame *)skb->data;

	cmd_frame->desc_word[0] = cpu_to_le16(RSI_WIFI_MGMT_Q << 12);
	cmd_frame->desc_word[1] = cpu_to_le16(RADIO_PARAMS_UPDATE);
	cmd_frame->desc_word[3] = cpu_to_le16(BIT(0));

	cmd_frame->desc_word[3] |= cpu_to_le16(common->tx_power << 8);

	skb_put(skb, FRAME_DESC_SZ);

	return rsi_send_internal_mgmt_frame(common, skb);
}

/* This function programs the threshold. */
int rsi_send_vap_dynamic_update(struct rsi_common *common)
{
	struct sk_buff *skb;
	struct rsi_dynamic_s *dynamic_frame;

	rsi_dbg(MGMT_TX_ZONE,
		"%s: Sending vap update indication frame\n", __func__);

	skb = dev_alloc_skb(sizeof(struct rsi_dynamic_s));
	if (!skb)
		return -ENOMEM;

	memset(skb->data, 0, sizeof(struct rsi_dynamic_s));
	dynamic_frame = (struct rsi_dynamic_s *)skb->data;
	rsi_set_len_qno(&dynamic_frame->desc_dword0.len_qno,
			sizeof(dynamic_frame->frame_body), RSI_WIFI_MGMT_Q);

	dynamic_frame->desc_dword0.frame_type = VAP_DYNAMIC_UPDATE;
	dynamic_frame->desc_dword2.pkt_info =
					cpu_to_le32(common->rts_threshold);
	/* Beacon miss threshold */
	dynamic_frame->frame_body.keep_alive_period =
					cpu_to_le16(RSI_DEF_KEEPALIVE);
	dynamic_frame->desc_dword3.sta_id = 0; /* vap id */

	skb_put(skb, sizeof(struct rsi_dynamic_s));

	return rsi_send_internal_mgmt_frame(common, skb);
}

/**
 * rsi_compare() - This function is used to compare two integers
 * @a: pointer to the first integer
 * @b: pointer to the second integer
 *
 * Return: 0 if both are equal, -1 if the first is smaller, else 1
 */
static int rsi_compare(const void *a, const void *b)
{
	u16 _a = *(const u16 *)(a);
	u16 _b = *(const u16 *)(b);

	if (_a > _b)
		return -1;

	if (_a < _b)
		return 1;

	return 0;
}

/**
 * rsi_map_rates() - This function is used to map selected rates to hw rates.
 * @rate: The standard rate to be mapped.
 * @offset: Offset that will be returned.
 *
 * Return: 0 if it is a mcs rate, else 1
 */
static bool rsi_map_rates(u16 rate, int *offset)
{
	int kk;
	for (kk = 0; kk < ARRAY_SIZE(rsi_mcsrates); kk++) {
		if (rate == mcs[kk]) {
			*offset = kk;
			return false;
		}
	}

	for (kk = 0; kk < ARRAY_SIZE(rsi_rates); kk++) {
		if (rate == rsi_rates[kk].bitrate / 5) {
			*offset = kk;
			break;
		}
	}
	return true;
}

/**
 * rsi_send_auto_rate_request() - This function is to set rates for connection
 *				  and send autorate request to firmware.
 * @common: Pointer to the driver private structure.
 *
 * Return: 0 on success, corresponding error code on failure.
 */
static int rsi_send_auto_rate_request(struct rsi_common *common,
				      struct ieee80211_sta *sta,
				      u16 sta_id)
{
	struct ieee80211_vif *vif = common->priv->vifs[0];
	struct sk_buff *skb;
	struct rsi_auto_rate *auto_rate;
	int ii = 0, jj = 0, kk = 0;
	struct ieee80211_hw *hw = common->priv->hw;
	u8 band = hw->conf.chandef.chan->band;
	u8 num_supported_rates = 0;
	u8 rate_table_offset, rate_offset = 0;
	u32 rate_bitmap;
	u16 *selected_rates, min_rate;
	bool is_ht = false, is_sgi = false;
	u16 frame_len = sizeof(struct rsi_auto_rate);

	rsi_dbg(MGMT_TX_ZONE,
		"%s: Sending auto rate request frame\n", __func__);

	skb = dev_alloc_skb(frame_len);
	if (!skb) {
		rsi_dbg(ERR_ZONE, "%s: Failed in allocation of skb\n",
			__func__);
		return -ENOMEM;
	}

	selected_rates = kzalloc(2 * RSI_TBL_SZ, GFP_KERNEL);
	if (!selected_rates) {
		rsi_dbg(ERR_ZONE, "%s: Failed in allocation of mem\n",
			__func__);
		dev_kfree_skb(skb);
		return -ENOMEM;
	}

	auto_rate = (struct rsi_auto_rate *)skb->data;

	auto_rate->aarf_rssi = cpu_to_le16(((u16)3 << 6) | (u16)(18 & 0x3f));
	auto_rate->collision_tolerance = cpu_to_le16(3);
	auto_rate->failure_limit = cpu_to_le16(3);
	auto_rate->initial_boundary = cpu_to_le16(3);
	auto_rate->max_threshold_limt = cpu_to_le16(27);

	auto_rate->desc.desc_dword0.frame_type = AUTO_RATE_IND;

	if (common->channel_width == BW_40MHZ)
		auto_rate->desc.desc_dword3.qid_tid = BW_40MHZ;
	auto_rate->desc.desc_dword3.sta_id = sta_id;

	if (vif->type == NL80211_IFTYPE_STATION) {
		rate_bitmap = common->bitrate_mask[band];
		is_ht = common->vif_info[0].is_ht;
		is_sgi = common->vif_info[0].sgi;
	} else {
		rate_bitmap = sta->supp_rates[band];
		is_ht = sta->ht_cap.ht_supported;
		if ((sta->ht_cap.cap & IEEE80211_HT_CAP_SGI_20) ||
		    (sta->ht_cap.cap & IEEE80211_HT_CAP_SGI_40))
			is_sgi = true;
	}

	if (band == NL80211_BAND_2GHZ) {
		if ((rate_bitmap == 0) && (is_ht))
			min_rate = RSI_RATE_MCS0;
		else
			min_rate = RSI_RATE_1;
		rate_table_offset = 0;
	} else {
		if ((rate_bitmap == 0) && (is_ht))
			min_rate = RSI_RATE_MCS0;
		else
			min_rate = RSI_RATE_6;
		rate_table_offset = 4;
	}

	for (ii = 0, jj = 0;
	     ii < (ARRAY_SIZE(rsi_rates) - rate_table_offset); ii++) {
		if (rate_bitmap & BIT(ii)) {
			selected_rates[jj++] =
			(rsi_rates[ii + rate_table_offset].bitrate / 5);
			rate_offset++;
		}
	}
	num_supported_rates = jj;

	if (is_ht) {
		for (ii = 0; ii < ARRAY_SIZE(mcs); ii++)
			selected_rates[jj++] = mcs[ii];
		num_supported_rates += ARRAY_SIZE(mcs);
		rate_offset += ARRAY_SIZE(mcs);
	}

	sort(selected_rates, jj, sizeof(u16), &rsi_compare, NULL);

	/* mapping the rates to RSI rates */
	for (ii = 0; ii < jj; ii++) {
		if (rsi_map_rates(selected_rates[ii], &kk)) {
			auto_rate->supported_rates[ii] =
				cpu_to_le16(rsi_rates[kk].hw_value);
		} else {
			auto_rate->supported_rates[ii] =
				cpu_to_le16(rsi_mcsrates[kk]);
		}
	}

	/* loading HT rates in the bottom half of the auto rate table */
	if (is_ht) {
		for (ii = rate_offset, kk = ARRAY_SIZE(rsi_mcsrates) - 1;
		     ii < rate_offset + 2 * ARRAY_SIZE(rsi_mcsrates); ii++) {
			if (is_sgi || conf_is_ht40(&common->priv->hw->conf))
				auto_rate->supported_rates[ii++] =
					cpu_to_le16(rsi_mcsrates[kk] | BIT(9));
			else
				auto_rate->supported_rates[ii++] =
					cpu_to_le16(rsi_mcsrates[kk]);
			auto_rate->supported_rates[ii] =
				cpu_to_le16(rsi_mcsrates[kk--]);
		}

		for (; ii < (RSI_TBL_SZ - 1); ii++) {
			auto_rate->supported_rates[ii] =
				cpu_to_le16(rsi_mcsrates[0]);
		}
	}

	for (; ii < RSI_TBL_SZ; ii++)
		auto_rate->supported_rates[ii] = cpu_to_le16(min_rate);

	auto_rate->num_supported_rates = cpu_to_le16(num_supported_rates * 2);
	auto_rate->moderate_rate_inx = cpu_to_le16(num_supported_rates / 2);
	num_supported_rates *= 2;

	rsi_set_len_qno(&auto_rate->desc.desc_dword0.len_qno,
			(frame_len - FRAME_DESC_SZ), RSI_WIFI_MGMT_Q);

	skb_put(skb, frame_len);
	kfree(selected_rates);

	return rsi_send_internal_mgmt_frame(common, skb);
}

/**
 * rsi_inform_bss_status() - This function informs about bss status with the
 *			     help of sta notify params by sending an internal
 *			     management frame to firmware.
 * @common: Pointer to the driver private structure.
 * @status: Bss status type.
 * @bssid: Bssid.
 * @qos_enable: Qos is enabled.
 * @aid: Aid (unique for all STAs).
 *
 * Return: None.
 */
void rsi_inform_bss_status(struct rsi_common *common,
			   enum opmode opmode,
			   u8 status,
			   const u8 *addr,
			   u8 qos_enable,
			   u16 aid,
			   struct ieee80211_sta *sta,
			   u16 sta_id)
{
	if (status) {
<<<<<<< HEAD
		common->hw_data_qs_blocked = true;
=======
		if (opmode == STA_OPMODE)
			common->hw_data_qs_blocked = true;
>>>>>>> 5307eca1
		rsi_hal_send_sta_notify_frame(common,
					      opmode,
					      STA_CONNECTED,
					      addr,
					      qos_enable,
					      aid, sta_id);
		if (common->min_rate == 0xffff)
<<<<<<< HEAD
			rsi_send_auto_rate_request(common);
		if (!rsi_send_block_unblock_frame(common, false))
			common->hw_data_qs_blocked = false;
	} else {
		common->hw_data_qs_blocked = true;
=======
			rsi_send_auto_rate_request(common, sta, sta_id);
		if (opmode == STA_OPMODE) {
			if (!rsi_send_block_unblock_frame(common, false))
				common->hw_data_qs_blocked = false;
		}
	} else {
		if (opmode == STA_OPMODE)
			common->hw_data_qs_blocked = true;
>>>>>>> 5307eca1
		rsi_hal_send_sta_notify_frame(common,
					      opmode,
					      STA_DISCONNECTED,
					      addr,
					      qos_enable,
<<<<<<< HEAD
					      aid);
		rsi_send_block_unblock_frame(common, true);
=======
					      aid, sta_id);
		if (opmode == STA_OPMODE)
			rsi_send_block_unblock_frame(common, true);
>>>>>>> 5307eca1
	}
}

/**
 * rsi_eeprom_read() - This function sends a frame to read the mac address
 *		       from the eeprom.
 * @common: Pointer to the driver private structure.
 *
 * Return: 0 on success, -1 on failure.
 */
static int rsi_eeprom_read(struct rsi_common *common)
{
	struct rsi_eeprom_read_frame *mgmt_frame;
	struct rsi_hw *adapter = common->priv;
	struct sk_buff *skb;

	rsi_dbg(MGMT_TX_ZONE, "%s: Sending EEPROM read req frame\n", __func__);

	skb = dev_alloc_skb(FRAME_DESC_SZ);
	if (!skb) {
		rsi_dbg(ERR_ZONE, "%s: Failed in allocation of skb\n",
			__func__);
		return -ENOMEM;
	}

	memset(skb->data, 0, FRAME_DESC_SZ);
	mgmt_frame = (struct rsi_eeprom_read_frame *)skb->data;

	/* FrameType */
	rsi_set_len_qno(&mgmt_frame->len_qno, 0, RSI_WIFI_MGMT_Q);
	mgmt_frame->pkt_type = EEPROM_READ;

	/* Number of bytes to read */
	mgmt_frame->pkt_info =
		cpu_to_le32((adapter->eeprom.length << RSI_EEPROM_LEN_OFFSET) &
			    RSI_EEPROM_LEN_MASK);
	mgmt_frame->pkt_info |= cpu_to_le32((3 << RSI_EEPROM_HDR_SIZE_OFFSET) &
					    RSI_EEPROM_HDR_SIZE_MASK);

	/* Address to read */
	mgmt_frame->eeprom_offset = cpu_to_le32(adapter->eeprom.offset);

	skb_put(skb, FRAME_DESC_SZ);

	return rsi_send_internal_mgmt_frame(common, skb);
}

/**
 * This function sends a frame to block/unblock
 * data queues in the firmware
 *
 * @param common Pointer to the driver private structure.
 * @param block event - block if true, unblock if false
 * @return 0 on success, -1 on failure.
 */
int rsi_send_block_unblock_frame(struct rsi_common *common, bool block_event)
{
	struct rsi_block_unblock_data *mgmt_frame;
	struct sk_buff *skb;

	rsi_dbg(MGMT_TX_ZONE, "%s: Sending block/unblock frame\n", __func__);

	skb = dev_alloc_skb(FRAME_DESC_SZ);
	if (!skb) {
		rsi_dbg(ERR_ZONE, "%s: Failed in allocation of skb\n",
			__func__);
		return -ENOMEM;
	}

	memset(skb->data, 0, FRAME_DESC_SZ);
	mgmt_frame = (struct rsi_block_unblock_data *)skb->data;

	rsi_set_len_qno(&mgmt_frame->desc_dword0.len_qno, 0, RSI_WIFI_MGMT_Q);
	mgmt_frame->desc_dword0.frame_type = BLOCK_HW_QUEUE;
	mgmt_frame->host_quiet_info = QUIET_INFO_VALID;

	if (block_event) {
		rsi_dbg(INFO_ZONE, "blocking the data qs\n");
		mgmt_frame->block_q_bitmap = cpu_to_le16(0xf);
		mgmt_frame->block_q_bitmap |= cpu_to_le16(0xf << 4);
	} else {
		rsi_dbg(INFO_ZONE, "unblocking the data qs\n");
		mgmt_frame->unblock_q_bitmap = cpu_to_le16(0xf);
		mgmt_frame->unblock_q_bitmap |= cpu_to_le16(0xf << 4);
	}

	skb_put(skb, FRAME_DESC_SZ);

	return rsi_send_internal_mgmt_frame(common, skb);
}

/**
 * rsi_send_rx_filter_frame() - Sends a frame to filter the RX packets
 *
 * @common: Pointer to the driver private structure.
 * @rx_filter_word: Flags of filter packets
 *
 * @Return: 0 on success, -1 on failure.
 */
int rsi_send_rx_filter_frame(struct rsi_common *common, u16 rx_filter_word)
{
	struct rsi_mac_frame *cmd_frame;
	struct sk_buff *skb;

	rsi_dbg(MGMT_TX_ZONE, "Sending RX filter frame\n");

	skb = dev_alloc_skb(FRAME_DESC_SZ);
	if (!skb) {
		rsi_dbg(ERR_ZONE, "%s: Failed in allocation of skb\n",
			__func__);
		return -ENOMEM;
	}

	memset(skb->data, 0, FRAME_DESC_SZ);
	cmd_frame = (struct rsi_mac_frame *)skb->data;

	cmd_frame->desc_word[0] = cpu_to_le16(RSI_WIFI_MGMT_Q << 12);
	cmd_frame->desc_word[1] = cpu_to_le16(SET_RX_FILTER);
	cmd_frame->desc_word[4] = cpu_to_le16(rx_filter_word);

	skb_put(skb, FRAME_DESC_SZ);

	return rsi_send_internal_mgmt_frame(common, skb);
}

int rsi_send_ps_request(struct rsi_hw *adapter, bool enable)
{
	struct rsi_common *common = adapter->priv;
	struct ieee80211_bss_conf *bss = &adapter->vifs[0]->bss_conf;
	struct rsi_request_ps *ps;
	struct rsi_ps_info *ps_info;
	struct sk_buff *skb;
	int frame_len = sizeof(*ps);

	skb = dev_alloc_skb(frame_len);
	if (!skb)
		return -ENOMEM;
	memset(skb->data, 0, frame_len);

	ps = (struct rsi_request_ps *)skb->data;
	ps_info = &adapter->ps_info;

	rsi_set_len_qno(&ps->desc.desc_dword0.len_qno,
			(frame_len - FRAME_DESC_SZ), RSI_WIFI_MGMT_Q);
	ps->desc.desc_dword0.frame_type = WAKEUP_SLEEP_REQUEST;
	if (enable) {
		ps->ps_sleep.enable = RSI_PS_ENABLE;
		ps->desc.desc_dword3.token = cpu_to_le16(RSI_SLEEP_REQUEST);
	} else {
		ps->ps_sleep.enable = RSI_PS_DISABLE;
		ps->desc.desc_dword0.len_qno |= cpu_to_le16(RSI_PS_DISABLE_IND);
		ps->desc.desc_dword3.token = cpu_to_le16(RSI_WAKEUP_REQUEST);
	}

	ps->ps_uapsd_acs = common->uapsd_bitmap;

	ps->ps_sleep.sleep_type = ps_info->sleep_type;
	ps->ps_sleep.num_bcns_per_lis_int =
		cpu_to_le16(ps_info->num_bcns_per_lis_int);
	ps->ps_sleep.sleep_duration =
		cpu_to_le32(ps_info->deep_sleep_wakeup_period);

	if (bss->assoc)
		ps->ps_sleep.connected_sleep = RSI_CONNECTED_SLEEP;
	else
		ps->ps_sleep.connected_sleep = RSI_DEEP_SLEEP;

	ps->ps_listen_interval = cpu_to_le32(ps_info->listen_interval);
	ps->ps_dtim_interval_duration =
		cpu_to_le32(ps_info->dtim_interval_duration);

	if (ps_info->listen_interval > ps_info->dtim_interval_duration)
		ps->ps_listen_interval = cpu_to_le32(RSI_PS_DISABLE);

	ps->ps_num_dtim_intervals = cpu_to_le16(ps_info->num_dtims_per_sleep);
	skb_put(skb, frame_len);

	return rsi_send_internal_mgmt_frame(common, skb);
}

/**
 * rsi_set_antenna() - This fuction send antenna configuration request
 *		       to device
 *
 * @common: Pointer to the driver private structure.
 * @antenna: bitmap for tx antenna selection
 *
 * Return: 0 on Success, negative error code on failure
 */
int rsi_set_antenna(struct rsi_common *common, u8 antenna)
{
	struct rsi_ant_sel_frame *ant_sel_frame;
	struct sk_buff *skb;

	skb = dev_alloc_skb(FRAME_DESC_SZ);
	if (!skb) {
		rsi_dbg(ERR_ZONE, "%s: Failed in allocation of skb\n",
			__func__);
		return -ENOMEM;
	}

	memset(skb->data, 0, FRAME_DESC_SZ);

	ant_sel_frame = (struct rsi_ant_sel_frame *)skb->data;
	ant_sel_frame->desc_dword0.frame_type = ANT_SEL_FRAME;
	ant_sel_frame->sub_frame_type = ANTENNA_SEL_TYPE;
	ant_sel_frame->ant_value = cpu_to_le16(antenna & ANTENNA_MASK_VALUE);
	rsi_set_len_qno(&ant_sel_frame->desc_dword0.len_qno,
			0, RSI_WIFI_MGMT_Q);
	skb_put(skb, FRAME_DESC_SZ);

	return rsi_send_internal_mgmt_frame(common, skb);
}

static int rsi_send_beacon(struct rsi_common *common)
{
	struct sk_buff *skb = NULL;
	u8 dword_align_bytes = 0;

	skb = dev_alloc_skb(MAX_MGMT_PKT_SIZE);
	if (!skb)
		return -ENOMEM;

	memset(skb->data, 0, MAX_MGMT_PKT_SIZE);

	dword_align_bytes = ((unsigned long)skb->data & 0x3f);
	if (dword_align_bytes)
		skb_pull(skb, (64 - dword_align_bytes));
	if (rsi_prepare_beacon(common, skb)) {
		rsi_dbg(ERR_ZONE, "Failed to prepare beacon\n");
		return -EINVAL;
	}
	skb_queue_tail(&common->tx_queue[MGMT_BEACON_Q], skb);
	rsi_set_event(&common->tx_thread.event);
	rsi_dbg(DATA_TX_ZONE, "%s: Added to beacon queue\n", __func__);

	return 0;
}

/**
 * rsi_handle_ta_confirm_type() - This function handles the confirm frames.
 * @common: Pointer to the driver private structure.
 * @msg: Pointer to received packet.
 *
 * Return: 0 on success, -1 on failure.
 */
static int rsi_handle_ta_confirm_type(struct rsi_common *common,
				      u8 *msg)
{
	struct rsi_hw *adapter = common->priv;
	u8 sub_type = (msg[15] & 0xff);
	u16 msg_len = ((u16 *)msg)[0] & 0xfff;
	u8 offset;

	switch (sub_type) {
	case BOOTUP_PARAMS_REQUEST:
		rsi_dbg(FSM_ZONE, "%s: Boot up params confirm received\n",
			__func__);
		if (common->fsm_state == FSM_BOOT_PARAMS_SENT) {
			adapter->eeprom.length = (IEEE80211_ADDR_LEN +
						  WLAN_MAC_MAGIC_WORD_LEN +
						  WLAN_HOST_MODE_LEN);
			adapter->eeprom.offset = WLAN_MAC_EEPROM_ADDR;
			if (rsi_eeprom_read(common)) {
				common->fsm_state = FSM_CARD_NOT_READY;
				goto out;
			}
			common->fsm_state = FSM_EEPROM_READ_MAC_ADDR;
		} else {
			rsi_dbg(INFO_ZONE,
				"%s: Received bootup params cfm in %d state\n",
				 __func__, common->fsm_state);
			return 0;
		}
		break;

	case EEPROM_READ:
		rsi_dbg(FSM_ZONE, "EEPROM READ confirm received\n");
		if (msg_len <= 0) {
			rsi_dbg(FSM_ZONE,
				"%s: [EEPROM_READ] Invalid len %d\n",
				__func__, msg_len);
			goto out;
		}
		if (msg[16] != MAGIC_WORD) {
			rsi_dbg(FSM_ZONE,
				"%s: [EEPROM_READ] Invalid token\n", __func__);
			common->fsm_state = FSM_CARD_NOT_READY;
			goto out;
		}
		if (common->fsm_state == FSM_EEPROM_READ_MAC_ADDR) {
			offset = (FRAME_DESC_SZ + WLAN_HOST_MODE_LEN +
				  WLAN_MAC_MAGIC_WORD_LEN);
			memcpy(common->mac_addr, &msg[offset], ETH_ALEN);
			adapter->eeprom.length =
				((WLAN_MAC_MAGIC_WORD_LEN + 3) & (~3));
			adapter->eeprom.offset = WLAN_EEPROM_RFTYPE_ADDR;
			if (rsi_eeprom_read(common)) {
				rsi_dbg(ERR_ZONE,
					"%s: Failed reading RF band\n",
					__func__);
				common->fsm_state = FSM_CARD_NOT_READY;
				goto out;
			}
			common->fsm_state = FSM_EEPROM_READ_RF_TYPE;
		} else if (common->fsm_state == FSM_EEPROM_READ_RF_TYPE) {
			if ((msg[17] & 0x3) == 0x3) {
				rsi_dbg(INIT_ZONE, "Dual band supported\n");
				common->band = NL80211_BAND_5GHZ;
				common->num_supp_bands = 2;
			} else if ((msg[17] & 0x3) == 0x1) {
				rsi_dbg(INIT_ZONE,
					"Only 2.4Ghz band supported\n");
				common->band = NL80211_BAND_2GHZ;
				common->num_supp_bands = 1;
			}
			if (rsi_send_reset_mac(common))
				goto out;
			common->fsm_state = FSM_RESET_MAC_SENT;
		} else {
			rsi_dbg(ERR_ZONE, "%s: Invalid EEPROM read type\n",
				__func__);
			return 0;
		}
		break;

	case RESET_MAC_REQ:
		if (common->fsm_state == FSM_RESET_MAC_SENT) {
			rsi_dbg(FSM_ZONE, "%s: Reset MAC cfm received\n",
				__func__);

			if (rsi_load_radio_caps(common))
				goto out;
			else
				common->fsm_state = FSM_RADIO_CAPS_SENT;
		} else {
			rsi_dbg(ERR_ZONE,
				"%s: Received reset mac cfm in %d state\n",
				 __func__, common->fsm_state);
			return 0;
		}
		break;

	case RADIO_CAPABILITIES:
		if (common->fsm_state == FSM_RADIO_CAPS_SENT) {
			common->rf_reset = 1;
			if (rsi_program_bb_rf(common)) {
				goto out;
			} else {
				common->fsm_state = FSM_BB_RF_PROG_SENT;
				rsi_dbg(FSM_ZONE, "%s: Radio cap cfm received\n",
					__func__);
			}
		} else {
			rsi_dbg(INFO_ZONE,
				"%s: Received radio caps cfm in %d state\n",
				 __func__, common->fsm_state);
			return 0;
		}
		break;

	case BB_PROG_VALUES_REQUEST:
	case RF_PROG_VALUES_REQUEST:
	case BBP_PROG_IN_TA:
		rsi_dbg(FSM_ZONE, "%s: BB/RF cfm received\n", __func__);
		if (common->fsm_state == FSM_BB_RF_PROG_SENT) {
			common->bb_rf_prog_count--;
			if (!common->bb_rf_prog_count) {
				common->fsm_state = FSM_MAC_INIT_DONE;
				return rsi_mac80211_attach(common);
			}
		} else {
			rsi_dbg(INFO_ZONE,
				"%s: Received bbb_rf cfm in %d state\n",
				 __func__, common->fsm_state);
			return 0;
		}
		break;
	case WAKEUP_SLEEP_REQUEST:
		rsi_dbg(INFO_ZONE, "Wakeup/Sleep confirmation.\n");
		return rsi_handle_ps_confirm(adapter, msg);
	default:
		rsi_dbg(INFO_ZONE, "%s: Invalid TA confirm pkt received\n",
			__func__);
		break;
	}
	return 0;
out:
	rsi_dbg(ERR_ZONE, "%s: Unable to send pkt/Invalid frame received\n",
		__func__);
	return -EINVAL;
}

static int rsi_handle_card_ready(struct rsi_common *common, u8 *msg)
{
	switch (common->fsm_state) {
	case FSM_CARD_NOT_READY:
		rsi_dbg(INIT_ZONE, "Card ready indication from Common HAL\n");
		rsi_set_default_parameters(common);
		if (rsi_send_common_dev_params(common) < 0)
			return -EINVAL;
		common->fsm_state = FSM_COMMON_DEV_PARAMS_SENT;
		break;
	case FSM_COMMON_DEV_PARAMS_SENT:
		rsi_dbg(INIT_ZONE, "Card ready indication from WLAN HAL\n");

		/* Get usb buffer status register address */
		common->priv->usb_buffer_status_reg = *(u32 *)&msg[8];
		rsi_dbg(INFO_ZONE, "USB buffer status register = %x\n",
			common->priv->usb_buffer_status_reg);

		if (rsi_load_bootup_params(common)) {
			common->fsm_state = FSM_CARD_NOT_READY;
			return -EINVAL;
		}
		common->fsm_state = FSM_BOOT_PARAMS_SENT;
		break;
	default:
		rsi_dbg(ERR_ZONE,
			"%s: card ready indication in invalid state %d.\n",
			__func__, common->fsm_state);
		return -EINVAL;
	}

	return 0;
}

/**
 * rsi_mgmt_pkt_recv() - This function processes the management packets
 *			 recieved from the hardware.
 * @common: Pointer to the driver private structure.
 * @msg: Pointer to the received packet.
 *
 * Return: 0 on success, -1 on failure.
 */
int rsi_mgmt_pkt_recv(struct rsi_common *common, u8 *msg)
{
	s32 msg_len = (le16_to_cpu(*(__le16 *)&msg[0]) & 0x0fff);
	u16 msg_type = (msg[2]);

	rsi_dbg(FSM_ZONE, "%s: Msg Len: %d, Msg Type: %4x\n",
		__func__, msg_len, msg_type);

	switch (msg_type) {
	case TA_CONFIRM_TYPE:
		return rsi_handle_ta_confirm_type(common, msg);
	case CARD_READY_IND:
		rsi_dbg(FSM_ZONE, "%s: Card ready indication received\n",
			__func__);
		return rsi_handle_card_ready(common, msg);
	case TX_STATUS_IND:
		if (msg[15] == PROBEREQ_CONFIRM) {
			common->mgmt_q_block = false;
			rsi_dbg(FSM_ZONE, "%s: Probe confirm received\n",
				__func__);
		}
<<<<<<< HEAD
	} else if (msg_type == RX_DOT11_MGMT) {
		return rsi_mgmt_pkt_to_core(common, msg, msg_len);
	} else {
=======
		break;
	case BEACON_EVENT_IND:
		rsi_dbg(INFO_ZONE, "Beacon event\n");
		if (common->fsm_state != FSM_MAC_INIT_DONE)
			return -1;
		if (common->iface_down)
			return -1;
		if (!common->beacon_enabled)
			return -1;
		rsi_send_beacon(common);
		break;
	case RX_DOT11_MGMT:
		return rsi_mgmt_pkt_to_core(common, msg, msg_len);
	default:
>>>>>>> 5307eca1
		rsi_dbg(INFO_ZONE, "Received packet type: 0x%x\n", msg_type);
	}
	return 0;
}<|MERGE_RESOLUTION|>--- conflicted
+++ resolved
@@ -276,10 +276,7 @@
 		rsi_dbg(ERR_ZONE, "%s: Unable to allocate skb\n", __func__);
 		return -ENOMEM;
 	}
-<<<<<<< HEAD
-=======
 	desc = (struct rsi_cmd_desc *)skb->data;
->>>>>>> 5307eca1
 	desc->desc_dword0.len_qno |= cpu_to_le16(DESC_IMMEDIATE_WAKEUP);
 	skb->priority = MGMT_SOFT_Q;
 	tx_params = (struct skb_info *)&IEEE80211_SKB_CB(skb)->driver_data;
@@ -510,10 +507,7 @@
 			(frame_len - FRAME_DESC_SZ),
 			RSI_WIFI_MGMT_Q);
 	peer_notify->desc.desc_dword0.frame_type = PEER_NOTIFY;
-<<<<<<< HEAD
-=======
 	peer_notify->desc.desc_dword3.qid_tid = sta_id;
->>>>>>> 5307eca1
 	peer_notify->desc.desc_dword3.sta_id = vap_id;
 
 	skb_put(skb, frame_len);
@@ -548,10 +542,6 @@
 {
 	struct sk_buff *skb = NULL;
 	struct rsi_aggr_params *aggr_params;
-<<<<<<< HEAD
-	u8 peer_id = 0;
-=======
->>>>>>> 5307eca1
 	u16 frame_len = sizeof(struct rsi_aggr_params);
 
 	skb = dev_alloc_skb(frame_len);
@@ -571,11 +561,7 @@
 	aggr_params->desc_dword0.frame_type = AMPDU_IND;
 
 	aggr_params->aggr_params = tid & RSI_AGGR_PARAMS_TID_MASK;
-<<<<<<< HEAD
-	aggr_params->peer_id = peer_id;
-=======
 	aggr_params->peer_id = sta_id;
->>>>>>> 5307eca1
 	if (event == STA_TX_ADDBA_DONE) {
 		aggr_params->seq_start = cpu_to_le16(ssn);
 		aggr_params->baw_size = cpu_to_le16(buf_size);
@@ -656,10 +642,6 @@
 	struct ieee80211_hw *hw = adapter->hw;
 	struct ieee80211_conf *conf = &hw->conf;
 	u16 frame_len = sizeof(struct rsi_vap_caps);
-<<<<<<< HEAD
-	u16 vap_id = 0;
-=======
->>>>>>> 5307eca1
 
 	rsi_dbg(MGMT_TX_ZONE, "%s: Sending VAP capabilities frame\n", __func__);
 
@@ -683,11 +665,7 @@
 	vap_caps->radioid_macid = ((common->mac_id & 0xf) << 4) |
 				   (common->radio_id & 0xf);
 
-<<<<<<< HEAD
-	memcpy(vap_caps->mac_addr, common->mac_addr, IEEE80211_ADDR_LEN);
-=======
 	memcpy(vap_caps->mac_addr, mac_addr, IEEE80211_ADDR_LEN);
->>>>>>> 5307eca1
 	vap_caps->keep_alive_period = cpu_to_le16(90);
 	vap_caps->frag_threshold = cpu_to_le16(IEEE80211_MAX_FRAG_THRESHOLD);
 
@@ -758,16 +736,11 @@
 	memset(skb->data, 0, frame_len);
 	set_key = (struct rsi_set_key *)skb->data;
 
-<<<<<<< HEAD
-	if (key_type == RSI_GROUP_KEY)
-		key_descriptor = RSI_KEY_TYPE_BROADCAST;
-=======
 	if (key_type == RSI_GROUP_KEY) {
 		key_descriptor = RSI_KEY_TYPE_BROADCAST;
 		if (vif->type == NL80211_IFTYPE_AP)
 			key_descriptor |= RSI_KEY_MODE_AP;
 	}
->>>>>>> 5307eca1
 	if ((cipher == WLAN_CIPHER_SUITE_WEP40) ||
 	    (cipher == WLAN_CIPHER_SUITE_WEP104)) {
 		key_id = 0;
@@ -786,10 +759,7 @@
 			(frame_len - FRAME_DESC_SZ), RSI_WIFI_MGMT_Q);
 	set_key->desc_dword0.frame_type = SET_KEY_REQ;
 	set_key->key_desc = cpu_to_le16(key_descriptor);
-<<<<<<< HEAD
-=======
 	set_key->sta_id = sta_id;
->>>>>>> 5307eca1
 
 	if (data) {
 		if ((cipher == WLAN_CIPHER_SUITE_WEP40) ||
@@ -1351,12 +1321,8 @@
 			   u16 sta_id)
 {
 	if (status) {
-<<<<<<< HEAD
-		common->hw_data_qs_blocked = true;
-=======
 		if (opmode == STA_OPMODE)
 			common->hw_data_qs_blocked = true;
->>>>>>> 5307eca1
 		rsi_hal_send_sta_notify_frame(common,
 					      opmode,
 					      STA_CONNECTED,
@@ -1364,13 +1330,6 @@
 					      qos_enable,
 					      aid, sta_id);
 		if (common->min_rate == 0xffff)
-<<<<<<< HEAD
-			rsi_send_auto_rate_request(common);
-		if (!rsi_send_block_unblock_frame(common, false))
-			common->hw_data_qs_blocked = false;
-	} else {
-		common->hw_data_qs_blocked = true;
-=======
 			rsi_send_auto_rate_request(common, sta, sta_id);
 		if (opmode == STA_OPMODE) {
 			if (!rsi_send_block_unblock_frame(common, false))
@@ -1379,20 +1338,14 @@
 	} else {
 		if (opmode == STA_OPMODE)
 			common->hw_data_qs_blocked = true;
->>>>>>> 5307eca1
 		rsi_hal_send_sta_notify_frame(common,
 					      opmode,
 					      STA_DISCONNECTED,
 					      addr,
 					      qos_enable,
-<<<<<<< HEAD
-					      aid);
-		rsi_send_block_unblock_frame(common, true);
-=======
 					      aid, sta_id);
 		if (opmode == STA_OPMODE)
 			rsi_send_block_unblock_frame(common, true);
->>>>>>> 5307eca1
 	}
 }
 
@@ -1849,11 +1802,6 @@
 			rsi_dbg(FSM_ZONE, "%s: Probe confirm received\n",
 				__func__);
 		}
-<<<<<<< HEAD
-	} else if (msg_type == RX_DOT11_MGMT) {
-		return rsi_mgmt_pkt_to_core(common, msg, msg_len);
-	} else {
-=======
 		break;
 	case BEACON_EVENT_IND:
 		rsi_dbg(INFO_ZONE, "Beacon event\n");
@@ -1868,7 +1816,6 @@
 	case RX_DOT11_MGMT:
 		return rsi_mgmt_pkt_to_core(common, msg, msg_len);
 	default:
->>>>>>> 5307eca1
 		rsi_dbg(INFO_ZONE, "Received packet type: 0x%x\n", msg_type);
 	}
 	return 0;
