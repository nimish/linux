--- conflicted
+++ resolved
@@ -88,20 +88,6 @@
 		dev_set_allmulti(vf_netdev, inc);
 	}
 }
-<<<<<<< HEAD
-
-static void netvsc_set_rx_mode(struct net_device *net)
-{
-	struct net_device_context *ndev_ctx = netdev_priv(net);
-	struct net_device *vf_netdev = rtnl_dereference(ndev_ctx->vf_netdev);
-	struct netvsc_device *nvdev = rtnl_dereference(ndev_ctx->nvdev);
-
-	if (vf_netdev) {
-		dev_uc_sync(vf_netdev, net);
-		dev_mc_sync(vf_netdev, net);
-	}
-=======
->>>>>>> 99fec39e
 
 static void netvsc_set_rx_mode(struct net_device *net)
 {
@@ -140,14 +126,8 @@
 	}
 
 	rdev = nvdev->extension;
-<<<<<<< HEAD
-	if (!rdev->link_state) {
-=======
 	if (!rdev->link_state)
->>>>>>> 99fec39e
 		netif_carrier_on(net);
-		netif_tx_wake_all_queues(net);
-	}
 
 	if (vf_netdev) {
 		/* Setting synthetic device up transparently sets
@@ -1897,17 +1877,12 @@
 
 	/* set multicast etc flags on VF */
 	dev_change_flags(vf_netdev, ndev->flags | IFF_SLAVE);
-<<<<<<< HEAD
-	dev_uc_sync(vf_netdev, ndev);
-	dev_mc_sync(vf_netdev, ndev);
-=======
 
 	/* sync address list from ndev to VF */
 	netif_addr_lock_bh(ndev);
 	dev_uc_sync(vf_netdev, ndev);
 	dev_mc_sync(vf_netdev, ndev);
 	netif_addr_unlock_bh(ndev);
->>>>>>> 99fec39e
 
 	if (netif_running(ndev)) {
 		ret = dev_open(vf_netdev);
