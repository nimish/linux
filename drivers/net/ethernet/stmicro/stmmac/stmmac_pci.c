--- conflicted
+++ resolved
@@ -69,275 +69,6 @@
 	.setup = stmmac_default_data,
 };
 
-<<<<<<< HEAD
-static int intel_mgbe_common_data(struct pci_dev *pdev,
-				  struct plat_stmmacenet_data *plat)
-{
-	int i;
-
-	plat->clk_csr = 5;
-	plat->has_gmac = 0;
-	plat->has_gmac4 = 1;
-	plat->force_sf_dma_mode = 0;
-	plat->tso_en = 1;
-
-	plat->rx_sched_algorithm = MTL_RX_ALGORITHM_SP;
-
-	for (i = 0; i < plat->rx_queues_to_use; i++) {
-		plat->rx_queues_cfg[i].mode_to_use = MTL_QUEUE_DCB;
-		plat->rx_queues_cfg[i].chan = i;
-
-		/* Disable Priority config by default */
-		plat->rx_queues_cfg[i].use_prio = false;
-
-		/* Disable RX queues routing by default */
-		plat->rx_queues_cfg[i].pkt_route = 0x0;
-	}
-
-	for (i = 0; i < plat->tx_queues_to_use; i++) {
-		plat->tx_queues_cfg[i].mode_to_use = MTL_QUEUE_DCB;
-
-		/* Disable Priority config by default */
-		plat->tx_queues_cfg[i].use_prio = false;
-	}
-
-	/* FIFO size is 4096 bytes for 1 tx/rx queue */
-	plat->tx_fifo_size = plat->tx_queues_to_use * 4096;
-	plat->rx_fifo_size = plat->rx_queues_to_use * 4096;
-
-	plat->tx_sched_algorithm = MTL_TX_ALGORITHM_WRR;
-	plat->tx_queues_cfg[0].weight = 0x09;
-	plat->tx_queues_cfg[1].weight = 0x0A;
-	plat->tx_queues_cfg[2].weight = 0x0B;
-	plat->tx_queues_cfg[3].weight = 0x0C;
-	plat->tx_queues_cfg[4].weight = 0x0D;
-	plat->tx_queues_cfg[5].weight = 0x0E;
-	plat->tx_queues_cfg[6].weight = 0x0F;
-	plat->tx_queues_cfg[7].weight = 0x10;
-
-	plat->dma_cfg->pbl = 32;
-	plat->dma_cfg->pblx8 = true;
-	plat->dma_cfg->fixed_burst = 0;
-	plat->dma_cfg->mixed_burst = 0;
-	plat->dma_cfg->aal = 0;
-
-	plat->axi = devm_kzalloc(&pdev->dev, sizeof(*plat->axi),
-				 GFP_KERNEL);
-	if (!plat->axi)
-		return -ENOMEM;
-
-	plat->axi->axi_lpi_en = 0;
-	plat->axi->axi_xit_frm = 0;
-	plat->axi->axi_wr_osr_lmt = 1;
-	plat->axi->axi_rd_osr_lmt = 1;
-	plat->axi->axi_blen[0] = 4;
-	plat->axi->axi_blen[1] = 8;
-	plat->axi->axi_blen[2] = 16;
-
-	plat->ptp_max_adj = plat->clk_ptp_rate;
-
-	/* Set system clock */
-	plat->stmmac_clk = clk_register_fixed_rate(&pdev->dev,
-						   "stmmac-clk", NULL, 0,
-						   plat->clk_ptp_rate);
-
-	if (IS_ERR(plat->stmmac_clk)) {
-		dev_warn(&pdev->dev, "Fail to register stmmac-clk\n");
-		plat->stmmac_clk = NULL;
-	}
-	clk_prepare_enable(plat->stmmac_clk);
-
-	/* Set default value for multicast hash bins */
-	plat->multicast_filter_bins = HASH_TABLE_SIZE;
-
-	/* Set default value for unicast filter entries */
-	plat->unicast_filter_entries = 1;
-
-	/* Set the maxmtu to a default of JUMBO_LEN */
-	plat->maxmtu = JUMBO_LEN;
-
-	return 0;
-}
-
-static int ehl_common_data(struct pci_dev *pdev,
-			   struct plat_stmmacenet_data *plat)
-{
-	int ret;
-
-	plat->rx_queues_to_use = 8;
-	plat->tx_queues_to_use = 8;
-	plat->clk_ptp_rate = 200000000;
-	ret = intel_mgbe_common_data(pdev, plat);
-	if (ret)
-		return ret;
-
-	return 0;
-}
-
-static int ehl_sgmii_data(struct pci_dev *pdev,
-			  struct plat_stmmacenet_data *plat)
-{
-	plat->bus_id = 1;
-	plat->phy_addr = 0;
-	plat->phy_interface = PHY_INTERFACE_MODE_SGMII;
-
-	return ehl_common_data(pdev, plat);
-}
-
-static struct stmmac_pci_info ehl_sgmii1g_pci_info = {
-	.setup = ehl_sgmii_data,
-};
-
-static int ehl_rgmii_data(struct pci_dev *pdev,
-			  struct plat_stmmacenet_data *plat)
-{
-	plat->bus_id = 1;
-	plat->phy_addr = 0;
-	plat->phy_interface = PHY_INTERFACE_MODE_RGMII;
-
-	return ehl_common_data(pdev, plat);
-}
-
-static struct stmmac_pci_info ehl_rgmii1g_pci_info = {
-	.setup = ehl_rgmii_data,
-};
-
-static int tgl_common_data(struct pci_dev *pdev,
-			   struct plat_stmmacenet_data *plat)
-{
-	int ret;
-
-	plat->rx_queues_to_use = 6;
-	plat->tx_queues_to_use = 4;
-	plat->clk_ptp_rate = 200000000;
-	ret = intel_mgbe_common_data(pdev, plat);
-	if (ret)
-		return ret;
-
-	return 0;
-}
-
-static int tgl_sgmii_data(struct pci_dev *pdev,
-			  struct plat_stmmacenet_data *plat)
-{
-	plat->bus_id = 1;
-	plat->phy_addr = 0;
-	plat->phy_interface = PHY_INTERFACE_MODE_SGMII;
-	return tgl_common_data(pdev, plat);
-}
-
-static struct stmmac_pci_info tgl_sgmii1g_pci_info = {
-	.setup = tgl_sgmii_data,
-};
-
-static const struct stmmac_pci_func_data galileo_stmmac_func_data[] = {
-	{
-		.func = 6,
-		.phy_addr = 1,
-	},
-};
-
-static const struct stmmac_pci_dmi_data galileo_stmmac_dmi_data = {
-	.func = galileo_stmmac_func_data,
-	.nfuncs = ARRAY_SIZE(galileo_stmmac_func_data),
-};
-
-static const struct stmmac_pci_func_data iot2040_stmmac_func_data[] = {
-	{
-		.func = 6,
-		.phy_addr = 1,
-	},
-	{
-		.func = 7,
-		.phy_addr = 1,
-	},
-};
-
-static const struct stmmac_pci_dmi_data iot2040_stmmac_dmi_data = {
-	.func = iot2040_stmmac_func_data,
-	.nfuncs = ARRAY_SIZE(iot2040_stmmac_func_data),
-};
-
-static const struct dmi_system_id quark_pci_dmi[] = {
-	{
-		.matches = {
-			DMI_EXACT_MATCH(DMI_BOARD_NAME, "Galileo"),
-		},
-		.driver_data = (void *)&galileo_stmmac_dmi_data,
-	},
-	{
-		.matches = {
-			DMI_EXACT_MATCH(DMI_BOARD_NAME, "GalileoGen2"),
-		},
-		.driver_data = (void *)&galileo_stmmac_dmi_data,
-	},
-	/*
-	 * There are 2 types of SIMATIC IOT2000: IOT2020 and IOT2040.
-	 * The asset tag "6ES7647-0AA00-0YA2" is only for IOT2020 which
-	 * has only one pci network device while other asset tags are
-	 * for IOT2040 which has two.
-	 */
-	{
-		.matches = {
-			DMI_EXACT_MATCH(DMI_BOARD_NAME, "SIMATIC IOT2000"),
-			DMI_EXACT_MATCH(DMI_BOARD_ASSET_TAG,
-					"6ES7647-0AA00-0YA2"),
-		},
-		.driver_data = (void *)&galileo_stmmac_dmi_data,
-	},
-	{
-		.matches = {
-			DMI_EXACT_MATCH(DMI_BOARD_NAME, "SIMATIC IOT2000"),
-		},
-		.driver_data = (void *)&iot2040_stmmac_dmi_data,
-	},
-	{}
-};
-
-static int quark_default_data(struct pci_dev *pdev,
-			      struct plat_stmmacenet_data *plat)
-{
-	int ret;
-
-	/* Set common default data first */
-	common_default_data(plat);
-
-	/*
-	 * Refuse to load the driver and register net device if MAC controller
-	 * does not connect to any PHY interface.
-	 */
-	ret = stmmac_pci_find_phy_addr(pdev, quark_pci_dmi);
-	if (ret < 0) {
-		/* Return error to the caller on DMI enabled boards. */
-		if (dmi_get_system_info(DMI_BOARD_NAME))
-			return ret;
-
-		/*
-		 * Galileo boards with old firmware don't support DMI. We always
-		 * use 1 here as PHY address, so at least the first found MAC
-		 * controller would be probed.
-		 */
-		ret = 1;
-	}
-
-	plat->bus_id = pci_dev_id(pdev);
-	plat->phy_addr = ret;
-	plat->phy_interface = PHY_INTERFACE_MODE_RMII;
-
-	plat->dma_cfg->pbl = 16;
-	plat->dma_cfg->pblx8 = true;
-	plat->dma_cfg->fixed_burst = 1;
-	/* AXI (TODO) */
-
-	return 0;
-}
-
-static const struct stmmac_pci_info quark_pci_info = {
-	.setup = quark_default_data,
-};
-
-=======
->>>>>>> 04d5ce62
 static int snps_gmac5_default_data(struct pci_dev *pdev,
 				   struct plat_stmmacenet_data *plat)
 {
