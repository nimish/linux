/*
 * Copyright 2012 Michael Ellerman, IBM Corporation.
 * Copyright 2012 Benjamin Herrenschmidt, IBM Corporation
 *
 * This program is free software; you can redistribute it and/or modify
 * it under the terms of the GNU General Public License, version 2, as
 * published by the Free Software Foundation.
 */

#include <linux/kernel.h>
#include <linux/kvm_host.h>
#include <linux/err.h>
#include <linux/kernel_stat.h>

#include <asm/kvm_book3s.h>
#include <asm/kvm_ppc.h>
#include <asm/hvcall.h>
#include <asm/xics.h>
#include <asm/debug.h>
#include <asm/synch.h>
#include <asm/cputhreads.h>
#include <asm/pgtable.h>
#include <asm/ppc-opcode.h>
#include <asm/pnv-pci.h>
#include <asm/opal.h>
#include <asm/smp.h>

#include "book3s_xics.h"

#define DEBUG_PASSUP

int h_ipi_redirect = 1;
EXPORT_SYMBOL(h_ipi_redirect);
int kvm_irq_bypass = 1;
EXPORT_SYMBOL(kvm_irq_bypass);

static void icp_rm_deliver_irq(struct kvmppc_xics *xics, struct kvmppc_icp *icp,
<<<<<<< HEAD
			    u32 new_irq, bool check_resend);
static int xics_opal_rm_set_server(unsigned int hw_irq, int server_cpu);
=======
			    u32 new_irq);
static int xics_opal_set_server(unsigned int hw_irq, int server_cpu);
>>>>>>> ab9bad0e

/* -- ICS routines -- */
static void ics_rm_check_resend(struct kvmppc_xics *xics,
				struct kvmppc_ics *ics, struct kvmppc_icp *icp)
{
	int i;

	for (i = 0; i < KVMPPC_XICS_IRQ_PER_ICS; i++) {
		struct ics_irq_state *state = &ics->irq_state[i];
		if (state->resend)
			icp_rm_deliver_irq(xics, icp, state->number, true);
	}

}

/* -- ICP routines -- */

#ifdef CONFIG_SMP
static inline void icp_send_hcore_msg(int hcore, struct kvm_vcpu *vcpu)
{
	int hcpu;

	hcpu = hcore << threads_shift;
	kvmppc_host_rm_ops_hv->rm_core[hcore].rm_data = vcpu;
	smp_muxed_ipi_set_message(hcpu, PPC_MSG_RM_HOST_ACTION);
	kvmppc_set_host_ipi(hcpu, 1);
	smp_mb();
	kvmhv_rm_send_ipi(hcpu);
}
#else
static inline void icp_send_hcore_msg(int hcore, struct kvm_vcpu *vcpu) { }
#endif

/*
 * We start the search from our current CPU Id in the core map
 * and go in a circle until we get back to our ID looking for a
 * core that is running in host context and that hasn't already
 * been targeted for another rm_host_ops.
 *
 * In the future, could consider using a fairer algorithm (one
 * that distributes the IPIs better)
 *
 * Returns -1, if no CPU could be found in the host
 * Else, returns a CPU Id which has been reserved for use
 */
static inline int grab_next_hostcore(int start,
		struct kvmppc_host_rm_core *rm_core, int max, int action)
{
	bool success;
	int core;
	union kvmppc_rm_state old, new;

	for (core = start + 1; core < max; core++)  {
		old = new = READ_ONCE(rm_core[core].rm_state);

		if (!old.in_host || old.rm_action)
			continue;

		/* Try to grab this host core if not taken already. */
		new.rm_action = action;

		success = cmpxchg64(&rm_core[core].rm_state.raw,
						old.raw, new.raw) == old.raw;
		if (success) {
			/*
			 * Make sure that the store to the rm_action is made
			 * visible before we return to caller (and the
			 * subsequent store to rm_data) to synchronize with
			 * the IPI handler.
			 */
			smp_wmb();
			return core;
		}
	}

	return -1;
}

static inline int find_available_hostcore(int action)
{
	int core;
	int my_core = smp_processor_id() >> threads_shift;
	struct kvmppc_host_rm_core *rm_core = kvmppc_host_rm_ops_hv->rm_core;

	core = grab_next_hostcore(my_core, rm_core, cpu_nr_cores(), action);
	if (core == -1)
		core = grab_next_hostcore(core, rm_core, my_core, action);

	return core;
}

static void icp_rm_set_vcpu_irq(struct kvm_vcpu *vcpu,
				struct kvm_vcpu *this_vcpu)
{
	struct kvmppc_icp *this_icp = this_vcpu->arch.icp;
	int cpu;
	int hcore;

	/* Mark the target VCPU as having an interrupt pending */
	vcpu->stat.queue_intr++;
	set_bit(BOOK3S_IRQPRIO_EXTERNAL_LEVEL, &vcpu->arch.pending_exceptions);

	/* Kick self ? Just set MER and return */
	if (vcpu == this_vcpu) {
		mtspr(SPRN_LPCR, mfspr(SPRN_LPCR) | LPCR_MER);
		return;
	}

	/*
	 * Check if the core is loaded,
	 * if not, find an available host core to post to wake the VCPU,
	 * if we can't find one, set up state to eventually return too hard.
	 */
	cpu = vcpu->arch.thread_cpu;
	if (cpu < 0 || cpu >= nr_cpu_ids) {
		hcore = -1;
		if (kvmppc_host_rm_ops_hv && h_ipi_redirect)
			hcore = find_available_hostcore(XICS_RM_KICK_VCPU);
		if (hcore != -1) {
			icp_send_hcore_msg(hcore, vcpu);
		} else {
			this_icp->rm_action |= XICS_RM_KICK_VCPU;
			this_icp->rm_kick_target = vcpu;
		}
		return;
	}

	smp_mb();
	kvmhv_rm_send_ipi(cpu);
}

static void icp_rm_clr_vcpu_irq(struct kvm_vcpu *vcpu)
{
	/* Note: Only called on self ! */
	clear_bit(BOOK3S_IRQPRIO_EXTERNAL_LEVEL,
		  &vcpu->arch.pending_exceptions);
	mtspr(SPRN_LPCR, mfspr(SPRN_LPCR) & ~LPCR_MER);
}

static inline bool icp_rm_try_update(struct kvmppc_icp *icp,
				     union kvmppc_icp_state old,
				     union kvmppc_icp_state new)
{
	struct kvm_vcpu *this_vcpu = local_paca->kvm_hstate.kvm_vcpu;
	bool success;

	/* Calculate new output value */
	new.out_ee = (new.xisr && (new.pending_pri < new.cppr));

	/* Attempt atomic update */
	success = cmpxchg64(&icp->state.raw, old.raw, new.raw) == old.raw;
	if (!success)
		goto bail;

	/*
	 * Check for output state update
	 *
	 * Note that this is racy since another processor could be updating
	 * the state already. This is why we never clear the interrupt output
	 * here, we only ever set it. The clear only happens prior to doing
	 * an update and only by the processor itself. Currently we do it
	 * in Accept (H_XIRR) and Up_Cppr (H_XPPR).
	 *
	 * We also do not try to figure out whether the EE state has changed,
	 * we unconditionally set it if the new state calls for it. The reason
	 * for that is that we opportunistically remove the pending interrupt
	 * flag when raising CPPR, so we need to set it back here if an
	 * interrupt is still pending.
	 */
	if (new.out_ee)
		icp_rm_set_vcpu_irq(icp->vcpu, this_vcpu);

	/* Expose the state change for debug purposes */
	this_vcpu->arch.icp->rm_dbgstate = new;
	this_vcpu->arch.icp->rm_dbgtgt = icp->vcpu;

 bail:
	return success;
}

static inline int check_too_hard(struct kvmppc_xics *xics,
				 struct kvmppc_icp *icp)
{
	return (xics->real_mode_dbg || icp->rm_action) ? H_TOO_HARD : H_SUCCESS;
}

static void icp_rm_check_resend(struct kvmppc_xics *xics,
			     struct kvmppc_icp *icp)
{
	u32 icsid;

	/* Order this load with the test for need_resend in the caller */
	smp_rmb();
	for_each_set_bit(icsid, icp->resend_map, xics->max_icsid + 1) {
		struct kvmppc_ics *ics = xics->ics[icsid];

		if (!test_and_clear_bit(icsid, icp->resend_map))
			continue;
		if (!ics)
			continue;
		ics_rm_check_resend(xics, ics, icp);
	}
}

static bool icp_rm_try_to_deliver(struct kvmppc_icp *icp, u32 irq, u8 priority,
			       u32 *reject)
{
	union kvmppc_icp_state old_state, new_state;
	bool success;

	do {
		old_state = new_state = READ_ONCE(icp->state);

		*reject = 0;

		/* See if we can deliver */
		success = new_state.cppr > priority &&
			new_state.mfrr > priority &&
			new_state.pending_pri > priority;

		/*
		 * If we can, check for a rejection and perform the
		 * delivery
		 */
		if (success) {
			*reject = new_state.xisr;
			new_state.xisr = irq;
			new_state.pending_pri = priority;
		} else {
			/*
			 * If we failed to deliver we set need_resend
			 * so a subsequent CPPR state change causes us
			 * to try a new delivery.
			 */
			new_state.need_resend = true;
		}

	} while (!icp_rm_try_update(icp, old_state, new_state));

	return success;
}

static void icp_rm_deliver_irq(struct kvmppc_xics *xics, struct kvmppc_icp *icp,
			    u32 new_irq, bool check_resend)
{
	struct ics_irq_state *state;
	struct kvmppc_ics *ics;
	u32 reject;
	u16 src;

	/*
	 * This is used both for initial delivery of an interrupt and
	 * for subsequent rejection.
	 *
	 * Rejection can be racy vs. resends. We have evaluated the
	 * rejection in an atomic ICP transaction which is now complete,
	 * so potentially the ICP can already accept the interrupt again.
	 *
	 * So we need to retry the delivery. Essentially the reject path
	 * boils down to a failed delivery. Always.
	 *
	 * Now the interrupt could also have moved to a different target,
	 * thus we may need to re-do the ICP lookup as well
	 */

 again:
	/* Get the ICS state and lock it */
	ics = kvmppc_xics_find_ics(xics, new_irq, &src);
	if (!ics) {
		/* Unsafe increment, but this does not need to be accurate */
		xics->err_noics++;
		return;
	}
	state = &ics->irq_state[src];

	/* Get a lock on the ICS */
	arch_spin_lock(&ics->lock);

	/* Get our server */
	if (!icp || state->server != icp->server_num) {
		icp = kvmppc_xics_find_server(xics->kvm, state->server);
		if (!icp) {
			/* Unsafe increment again*/
			xics->err_noicp++;
			goto out;
		}
	}

	if (check_resend)
		if (!state->resend)
			goto out;

	/* Clear the resend bit of that interrupt */
	state->resend = 0;

	/*
	 * If masked, bail out
	 *
	 * Note: PAPR doesn't mention anything about masked pending
	 * when doing a resend, only when doing a delivery.
	 *
	 * However that would have the effect of losing a masked
	 * interrupt that was rejected and isn't consistent with
	 * the whole masked_pending business which is about not
	 * losing interrupts that occur while masked.
	 *
	 * I don't differentiate normal deliveries and resends, this
	 * implementation will differ from PAPR and not lose such
	 * interrupts.
	 */
	if (state->priority == MASKED) {
		state->masked_pending = 1;
		goto out;
	}

	/*
	 * Try the delivery, this will set the need_resend flag
	 * in the ICP as part of the atomic transaction if the
	 * delivery is not possible.
	 *
	 * Note that if successful, the new delivery might have itself
	 * rejected an interrupt that was "delivered" before we took the
	 * ics spin lock.
	 *
	 * In this case we do the whole sequence all over again for the
	 * new guy. We cannot assume that the rejected interrupt is less
	 * favored than the new one, and thus doesn't need to be delivered,
	 * because by the time we exit icp_rm_try_to_deliver() the target
	 * processor may well have already consumed & completed it, and thus
	 * the rejected interrupt might actually be already acceptable.
	 */
	if (icp_rm_try_to_deliver(icp, new_irq, state->priority, &reject)) {
		/*
		 * Delivery was successful, did we reject somebody else ?
		 */
		if (reject && reject != XICS_IPI) {
			arch_spin_unlock(&ics->lock);
			icp->n_reject++;
			new_irq = reject;
			check_resend = 0;
			goto again;
		}
	} else {
		/*
		 * We failed to deliver the interrupt we need to set the
		 * resend map bit and mark the ICS state as needing a resend
		 */
		state->resend = 1;

		/*
		 * Make sure when checking resend, we don't miss the resend
		 * if resend_map bit is seen and cleared.
		 */
		smp_wmb();
		set_bit(ics->icsid, icp->resend_map);

		/*
		 * If the need_resend flag got cleared in the ICP some time
		 * between icp_rm_try_to_deliver() atomic update and now, then
		 * we know it might have missed the resend_map bit. So we
		 * retry
		 */
		smp_mb();
		if (!icp->state.need_resend) {
			state->resend = 0;
			arch_spin_unlock(&ics->lock);
			check_resend = 0;
			goto again;
		}
	}
 out:
	arch_spin_unlock(&ics->lock);
}

static void icp_rm_down_cppr(struct kvmppc_xics *xics, struct kvmppc_icp *icp,
			     u8 new_cppr)
{
	union kvmppc_icp_state old_state, new_state;
	bool resend;

	/*
	 * This handles several related states in one operation:
	 *
	 * ICP State: Down_CPPR
	 *
	 * Load CPPR with new value and if the XISR is 0
	 * then check for resends:
	 *
	 * ICP State: Resend
	 *
	 * If MFRR is more favored than CPPR, check for IPIs
	 * and notify ICS of a potential resend. This is done
	 * asynchronously (when used in real mode, we will have
	 * to exit here).
	 *
	 * We do not handle the complete Check_IPI as documented
	 * here. In the PAPR, this state will be used for both
	 * Set_MFRR and Down_CPPR. However, we know that we aren't
	 * changing the MFRR state here so we don't need to handle
	 * the case of an MFRR causing a reject of a pending irq,
	 * this will have been handled when the MFRR was set in the
	 * first place.
	 *
	 * Thus we don't have to handle rejects, only resends.
	 *
	 * When implementing real mode for HV KVM, resend will lead to
	 * a H_TOO_HARD return and the whole transaction will be handled
	 * in virtual mode.
	 */
	do {
		old_state = new_state = READ_ONCE(icp->state);

		/* Down_CPPR */
		new_state.cppr = new_cppr;

		/*
		 * Cut down Resend / Check_IPI / IPI
		 *
		 * The logic is that we cannot have a pending interrupt
		 * trumped by an IPI at this point (see above), so we
		 * know that either the pending interrupt is already an
		 * IPI (in which case we don't care to override it) or
		 * it's either more favored than us or non existent
		 */
		if (new_state.mfrr < new_cppr &&
		    new_state.mfrr <= new_state.pending_pri) {
			new_state.pending_pri = new_state.mfrr;
			new_state.xisr = XICS_IPI;
		}

		/* Latch/clear resend bit */
		resend = new_state.need_resend;
		new_state.need_resend = 0;

	} while (!icp_rm_try_update(icp, old_state, new_state));

	/*
	 * Now handle resend checks. Those are asynchronous to the ICP
	 * state update in HW (ie bus transactions) so we can handle them
	 * separately here as well.
	 */
	if (resend) {
		icp->n_check_resend++;
		icp_rm_check_resend(xics, icp);
	}
}


unsigned long kvmppc_rm_h_xirr(struct kvm_vcpu *vcpu)
{
	union kvmppc_icp_state old_state, new_state;
	struct kvmppc_xics *xics = vcpu->kvm->arch.xics;
	struct kvmppc_icp *icp = vcpu->arch.icp;
	u32 xirr;

	if (!xics || !xics->real_mode)
		return H_TOO_HARD;

	/* First clear the interrupt */
	icp_rm_clr_vcpu_irq(icp->vcpu);

	/*
	 * ICP State: Accept_Interrupt
	 *
	 * Return the pending interrupt (if any) along with the
	 * current CPPR, then clear the XISR & set CPPR to the
	 * pending priority
	 */
	do {
		old_state = new_state = READ_ONCE(icp->state);

		xirr = old_state.xisr | (((u32)old_state.cppr) << 24);
		if (!old_state.xisr)
			break;
		new_state.cppr = new_state.pending_pri;
		new_state.pending_pri = 0xff;
		new_state.xisr = 0;

	} while (!icp_rm_try_update(icp, old_state, new_state));

	/* Return the result in GPR4 */
	vcpu->arch.gpr[4] = xirr;

	return check_too_hard(xics, icp);
}

int kvmppc_rm_h_ipi(struct kvm_vcpu *vcpu, unsigned long server,
		    unsigned long mfrr)
{
	union kvmppc_icp_state old_state, new_state;
	struct kvmppc_xics *xics = vcpu->kvm->arch.xics;
	struct kvmppc_icp *icp, *this_icp = vcpu->arch.icp;
	u32 reject;
	bool resend;
	bool local;

	if (!xics || !xics->real_mode)
		return H_TOO_HARD;

	local = this_icp->server_num == server;
	if (local)
		icp = this_icp;
	else
		icp = kvmppc_xics_find_server(vcpu->kvm, server);
	if (!icp)
		return H_PARAMETER;

	/*
	 * ICP state: Set_MFRR
	 *
	 * If the CPPR is more favored than the new MFRR, then
	 * nothing needs to be done as there can be no XISR to
	 * reject.
	 *
	 * ICP state: Check_IPI
	 *
	 * If the CPPR is less favored, then we might be replacing
	 * an interrupt, and thus need to possibly reject it.
	 *
	 * ICP State: IPI
	 *
	 * Besides rejecting any pending interrupts, we also
	 * update XISR and pending_pri to mark IPI as pending.
	 *
	 * PAPR does not describe this state, but if the MFRR is being
	 * made less favored than its earlier value, there might be
	 * a previously-rejected interrupt needing to be resent.
	 * Ideally, we would want to resend only if
	 *	prio(pending_interrupt) < mfrr &&
	 *	prio(pending_interrupt) < cppr
	 * where pending interrupt is the one that was rejected. But
	 * we don't have that state, so we simply trigger a resend
	 * whenever the MFRR is made less favored.
	 */
	do {
		old_state = new_state = READ_ONCE(icp->state);

		/* Set_MFRR */
		new_state.mfrr = mfrr;

		/* Check_IPI */
		reject = 0;
		resend = false;
		if (mfrr < new_state.cppr) {
			/* Reject a pending interrupt if not an IPI */
			if (mfrr <= new_state.pending_pri) {
				reject = new_state.xisr;
				new_state.pending_pri = mfrr;
				new_state.xisr = XICS_IPI;
			}
		}

		if (mfrr > old_state.mfrr) {
			resend = new_state.need_resend;
			new_state.need_resend = 0;
		}
	} while (!icp_rm_try_update(icp, old_state, new_state));

	/* Handle reject in real mode */
	if (reject && reject != XICS_IPI) {
		this_icp->n_reject++;
		icp_rm_deliver_irq(xics, icp, reject, false);
	}

	/* Handle resends in real mode */
	if (resend) {
		this_icp->n_check_resend++;
		icp_rm_check_resend(xics, icp);
	}

	return check_too_hard(xics, this_icp);
}

int kvmppc_rm_h_cppr(struct kvm_vcpu *vcpu, unsigned long cppr)
{
	union kvmppc_icp_state old_state, new_state;
	struct kvmppc_xics *xics = vcpu->kvm->arch.xics;
	struct kvmppc_icp *icp = vcpu->arch.icp;
	u32 reject;

	if (!xics || !xics->real_mode)
		return H_TOO_HARD;

	/*
	 * ICP State: Set_CPPR
	 *
	 * We can safely compare the new value with the current
	 * value outside of the transaction as the CPPR is only
	 * ever changed by the processor on itself
	 */
	if (cppr > icp->state.cppr) {
		icp_rm_down_cppr(xics, icp, cppr);
		goto bail;
	} else if (cppr == icp->state.cppr)
		return H_SUCCESS;

	/*
	 * ICP State: Up_CPPR
	 *
	 * The processor is raising its priority, this can result
	 * in a rejection of a pending interrupt:
	 *
	 * ICP State: Reject_Current
	 *
	 * We can remove EE from the current processor, the update
	 * transaction will set it again if needed
	 */
	icp_rm_clr_vcpu_irq(icp->vcpu);

	do {
		old_state = new_state = READ_ONCE(icp->state);

		reject = 0;
		new_state.cppr = cppr;

		if (cppr <= new_state.pending_pri) {
			reject = new_state.xisr;
			new_state.xisr = 0;
			new_state.pending_pri = 0xff;
		}

	} while (!icp_rm_try_update(icp, old_state, new_state));

	/*
	 * Check for rejects. They are handled by doing a new delivery
	 * attempt (see comments in icp_rm_deliver_irq).
	 */
	if (reject && reject != XICS_IPI) {
		icp->n_reject++;
		icp_rm_deliver_irq(xics, icp, reject, false);
	}
 bail:
	return check_too_hard(xics, icp);
}

static int ics_rm_eoi(struct kvm_vcpu *vcpu, u32 irq)
{
	struct kvmppc_xics *xics = vcpu->kvm->arch.xics;
	struct kvmppc_icp *icp = vcpu->arch.icp;
	struct kvmppc_ics *ics;
	struct ics_irq_state *state;
	u16 src;
	u32 pq_old, pq_new;

	/*
	 * ICS EOI handling: For LSI, if P bit is still set, we need to
	 * resend it.
	 *
	 * For MSI, we move Q bit into P (and clear Q). If it is set,
	 * resend it.
	 */

	ics = kvmppc_xics_find_ics(xics, irq, &src);
	if (!ics)
		goto bail;

	state = &ics->irq_state[src];

	if (state->lsi)
		pq_new = state->pq_state;
	else
		do {
			pq_old = state->pq_state;
			pq_new = pq_old >> 1;
		} while (cmpxchg(&state->pq_state, pq_old, pq_new) != pq_old);

	if (pq_new & PQ_PRESENTED)
		icp_rm_deliver_irq(xics, NULL, irq, false);

	if (!hlist_empty(&vcpu->kvm->irq_ack_notifier_list)) {
		icp->rm_action |= XICS_RM_NOTIFY_EOI;
		icp->rm_eoied_irq = irq;
	}

	if (state->host_irq) {
		++vcpu->stat.pthru_all;
		if (state->intr_cpu != -1) {
			int pcpu = raw_smp_processor_id();

			pcpu = cpu_first_thread_sibling(pcpu);
			++vcpu->stat.pthru_host;
			if (state->intr_cpu != pcpu) {
				++vcpu->stat.pthru_bad_aff;
				xics_opal_set_server(state->host_irq, pcpu);
			}
			state->intr_cpu = -1;
		}
	}

 bail:
	return check_too_hard(xics, icp);
}

int kvmppc_rm_h_eoi(struct kvm_vcpu *vcpu, unsigned long xirr)
{
	struct kvmppc_xics *xics = vcpu->kvm->arch.xics;
	struct kvmppc_icp *icp = vcpu->arch.icp;
	u32 irq = xirr & 0x00ffffff;

	if (!xics || !xics->real_mode)
		return H_TOO_HARD;

	/*
	 * ICP State: EOI
	 *
	 * Note: If EOI is incorrectly used by SW to lower the CPPR
	 * value (ie more favored), we do not check for rejection of
	 * a pending interrupt, this is a SW error and PAPR specifies
	 * that we don't have to deal with it.
	 *
	 * The sending of an EOI to the ICS is handled after the
	 * CPPR update
	 *
	 * ICP State: Down_CPPR which we handle
	 * in a separate function as it's shared with H_CPPR.
	 */
	icp_rm_down_cppr(xics, icp, xirr >> 24);

	/* IPIs have no EOI */
	if (irq == XICS_IPI)
		return check_too_hard(xics, icp);

	return ics_rm_eoi(vcpu, irq);
}

unsigned long eoi_rc;

static void icp_eoi(struct irq_chip *c, u32 hwirq, __be32 xirr, bool *again)
{
	unsigned long xics_phys;
	int64_t rc;

	rc = pnv_opal_pci_msi_eoi(c, hwirq);

	if (rc)
		eoi_rc = rc;

	iosync();

	/* EOI it */
	xics_phys = local_paca->kvm_hstate.xics_phys;
	if (xics_phys) {
		_stwcix(xics_phys + XICS_XIRR, xirr);
	} else {
		rc = opal_int_eoi(be32_to_cpu(xirr));
		*again = rc > 0;
	}
}

static int xics_opal_set_server(unsigned int hw_irq, int server_cpu)
{
	unsigned int mangle_cpu = get_hard_smp_processor_id(server_cpu) << 2;

	return opal_set_xive(hw_irq, mangle_cpu, DEFAULT_PRIORITY);
}

/*
 * Increment a per-CPU 32-bit unsigned integer variable.
 * Safe to call in real-mode. Handles vmalloc'ed addresses
 *
 * ToDo: Make this work for any integral type
 */

static inline void this_cpu_inc_rm(unsigned int __percpu *addr)
{
	unsigned long l;
	unsigned int *raddr;
	int cpu = smp_processor_id();

	raddr = per_cpu_ptr(addr, cpu);
	l = (unsigned long)raddr;

	if (REGION_ID(l) == VMALLOC_REGION_ID) {
		l = vmalloc_to_phys(raddr);
		raddr = (unsigned int *)l;
	}
	++*raddr;
}

/*
 * We don't try to update the flags in the irq_desc 'istate' field in
 * here as would happen in the normal IRQ handling path for several reasons:
 *  - state flags represent internal IRQ state and are not expected to be
 *    updated outside the IRQ subsystem
 *  - more importantly, these are useful for edge triggered interrupts,
 *    IRQ probing, etc., but we are only handling MSI/MSIx interrupts here
 *    and these states shouldn't apply to us.
 *
 * However, we do update irq_stats - we somewhat duplicate the code in
 * kstat_incr_irqs_this_cpu() for this since this function is defined
 * in irq/internal.h which we don't want to include here.
 * The only difference is that desc->kstat_irqs is an allocated per CPU
 * variable and could have been vmalloc'ed, so we can't directly
 * call __this_cpu_inc() on it. The kstat structure is a static
 * per CPU variable and it should be accessible by real-mode KVM.
 *
 */
static void kvmppc_rm_handle_irq_desc(struct irq_desc *desc)
{
	this_cpu_inc_rm(desc->kstat_irqs);
	__this_cpu_inc(kstat.irqs_sum);
}

long kvmppc_deliver_irq_passthru(struct kvm_vcpu *vcpu,
				 __be32 xirr,
				 struct kvmppc_irq_map *irq_map,
				 struct kvmppc_passthru_irqmap *pimap,
				 bool *again)
{
	struct kvmppc_xics *xics;
	struct kvmppc_icp *icp;
	struct kvmppc_ics *ics;
	struct ics_irq_state *state;
	u32 irq;
	u16 src;
	u32 pq_old, pq_new;

	irq = irq_map->v_hwirq;
	xics = vcpu->kvm->arch.xics;
	icp = vcpu->arch.icp;

	kvmppc_rm_handle_irq_desc(irq_map->desc);

	ics = kvmppc_xics_find_ics(xics, irq, &src);
	if (!ics)
		return 2;

	state = &ics->irq_state[src];

	/* only MSIs register bypass producers, so it must be MSI here */
	do {
		pq_old = state->pq_state;
		pq_new = ((pq_old << 1) & 3) | PQ_PRESENTED;
	} while (cmpxchg(&state->pq_state, pq_old, pq_new) != pq_old);

	/* Test P=1, Q=0, this is the only case where we present */
	if (pq_new == PQ_PRESENTED)
		icp_rm_deliver_irq(xics, icp, irq, false);

	/* EOI the interrupt */
	icp_eoi(irq_desc_get_chip(irq_map->desc), irq_map->r_hwirq, xirr,
		again);

	if (check_too_hard(xics, icp) == H_TOO_HARD)
		return 2;
	else
		return -2;
}

/*  --- Non-real mode XICS-related built-in routines ---  */

/**
 * Host Operations poked by RM KVM
 */
static void rm_host_ipi_action(int action, void *data)
{
	switch (action) {
	case XICS_RM_KICK_VCPU:
		kvmppc_host_rm_ops_hv->vcpu_kick(data);
		break;
	default:
		WARN(1, "Unexpected rm_action=%d data=%p\n", action, data);
		break;
	}

}

void kvmppc_xics_ipi_action(void)
{
	int core;
	unsigned int cpu = smp_processor_id();
	struct kvmppc_host_rm_core *rm_corep;

	core = cpu >> threads_shift;
	rm_corep = &kvmppc_host_rm_ops_hv->rm_core[core];

	if (rm_corep->rm_data) {
		rm_host_ipi_action(rm_corep->rm_state.rm_action,
							rm_corep->rm_data);
		/* Order these stores against the real mode KVM */
		rm_corep->rm_data = NULL;
		smp_wmb();
		rm_corep->rm_state.rm_action = 0;
	}
}<|MERGE_RESOLUTION|>--- conflicted
+++ resolved
@@ -35,13 +35,8 @@
 EXPORT_SYMBOL(kvm_irq_bypass);
 
 static void icp_rm_deliver_irq(struct kvmppc_xics *xics, struct kvmppc_icp *icp,
-<<<<<<< HEAD
 			    u32 new_irq, bool check_resend);
-static int xics_opal_rm_set_server(unsigned int hw_irq, int server_cpu);
-=======
-			    u32 new_irq);
 static int xics_opal_set_server(unsigned int hw_irq, int server_cpu);
->>>>>>> ab9bad0e
 
 /* -- ICS routines -- */
 static void ics_rm_check_resend(struct kvmppc_xics *xics,
