/*
 * Per core/cpu state
 *
 * Used to coordinate shared registers between HT threads or
 * among events on a single PMU.
 */

#define pr_fmt(fmt) KBUILD_MODNAME ": " fmt

#include <linux/stddef.h>
#include <linux/types.h>
#include <linux/init.h>
#include <linux/slab.h>
#include <linux/export.h>
#include <linux/nmi.h>

#include <asm/cpufeature.h>
#include <asm/hardirq.h>
#include <asm/apic.h>

#include "perf_event.h"

/*
 * Intel PerfMon, used on Core and later.
 */
static u64 intel_perfmon_event_map[PERF_COUNT_HW_MAX] __read_mostly =
{
	[PERF_COUNT_HW_CPU_CYCLES]		= 0x003c,
	[PERF_COUNT_HW_INSTRUCTIONS]		= 0x00c0,
	[PERF_COUNT_HW_CACHE_REFERENCES]	= 0x4f2e,
	[PERF_COUNT_HW_CACHE_MISSES]		= 0x412e,
	[PERF_COUNT_HW_BRANCH_INSTRUCTIONS]	= 0x00c4,
	[PERF_COUNT_HW_BRANCH_MISSES]		= 0x00c5,
	[PERF_COUNT_HW_BUS_CYCLES]		= 0x013c,
	[PERF_COUNT_HW_REF_CPU_CYCLES]		= 0x0300, /* pseudo-encoding */
};

static struct event_constraint intel_core_event_constraints[] __read_mostly =
{
	INTEL_EVENT_CONSTRAINT(0x11, 0x2), /* FP_ASSIST */
	INTEL_EVENT_CONSTRAINT(0x12, 0x2), /* MUL */
	INTEL_EVENT_CONSTRAINT(0x13, 0x2), /* DIV */
	INTEL_EVENT_CONSTRAINT(0x14, 0x1), /* CYCLES_DIV_BUSY */
	INTEL_EVENT_CONSTRAINT(0x19, 0x2), /* DELAYED_BYPASS */
	INTEL_EVENT_CONSTRAINT(0xc1, 0x1), /* FP_COMP_INSTR_RET */
	EVENT_CONSTRAINT_END
};

static struct event_constraint intel_core2_event_constraints[] __read_mostly =
{
	FIXED_EVENT_CONSTRAINT(0x00c0, 0), /* INST_RETIRED.ANY */
	FIXED_EVENT_CONSTRAINT(0x003c, 1), /* CPU_CLK_UNHALTED.CORE */
	FIXED_EVENT_CONSTRAINT(0x0300, 2), /* CPU_CLK_UNHALTED.REF */
	INTEL_EVENT_CONSTRAINT(0x10, 0x1), /* FP_COMP_OPS_EXE */
	INTEL_EVENT_CONSTRAINT(0x11, 0x2), /* FP_ASSIST */
	INTEL_EVENT_CONSTRAINT(0x12, 0x2), /* MUL */
	INTEL_EVENT_CONSTRAINT(0x13, 0x2), /* DIV */
	INTEL_EVENT_CONSTRAINT(0x14, 0x1), /* CYCLES_DIV_BUSY */
	INTEL_EVENT_CONSTRAINT(0x18, 0x1), /* IDLE_DURING_DIV */
	INTEL_EVENT_CONSTRAINT(0x19, 0x2), /* DELAYED_BYPASS */
	INTEL_EVENT_CONSTRAINT(0xa1, 0x1), /* RS_UOPS_DISPATCH_CYCLES */
	INTEL_EVENT_CONSTRAINT(0xc9, 0x1), /* ITLB_MISS_RETIRED (T30-9) */
	INTEL_EVENT_CONSTRAINT(0xcb, 0x1), /* MEM_LOAD_RETIRED */
	EVENT_CONSTRAINT_END
};

static struct event_constraint intel_nehalem_event_constraints[] __read_mostly =
{
	FIXED_EVENT_CONSTRAINT(0x00c0, 0), /* INST_RETIRED.ANY */
	FIXED_EVENT_CONSTRAINT(0x003c, 1), /* CPU_CLK_UNHALTED.CORE */
	FIXED_EVENT_CONSTRAINT(0x0300, 2), /* CPU_CLK_UNHALTED.REF */
	INTEL_EVENT_CONSTRAINT(0x40, 0x3), /* L1D_CACHE_LD */
	INTEL_EVENT_CONSTRAINT(0x41, 0x3), /* L1D_CACHE_ST */
	INTEL_EVENT_CONSTRAINT(0x42, 0x3), /* L1D_CACHE_LOCK */
	INTEL_EVENT_CONSTRAINT(0x43, 0x3), /* L1D_ALL_REF */
	INTEL_EVENT_CONSTRAINT(0x48, 0x3), /* L1D_PEND_MISS */
	INTEL_EVENT_CONSTRAINT(0x4e, 0x3), /* L1D_PREFETCH */
	INTEL_EVENT_CONSTRAINT(0x51, 0x3), /* L1D */
	INTEL_EVENT_CONSTRAINT(0x63, 0x3), /* CACHE_LOCK_CYCLES */
	EVENT_CONSTRAINT_END
};

static struct extra_reg intel_nehalem_extra_regs[] __read_mostly =
{
	/* must define OFFCORE_RSP_X first, see intel_fixup_er() */
	INTEL_UEVENT_EXTRA_REG(0x01b7, MSR_OFFCORE_RSP_0, 0xffff, RSP_0),
	INTEL_UEVENT_PEBS_LDLAT_EXTRA_REG(0x100b),
	EVENT_EXTRA_END
};

static struct event_constraint intel_westmere_event_constraints[] __read_mostly =
{
	FIXED_EVENT_CONSTRAINT(0x00c0, 0), /* INST_RETIRED.ANY */
	FIXED_EVENT_CONSTRAINT(0x003c, 1), /* CPU_CLK_UNHALTED.CORE */
	FIXED_EVENT_CONSTRAINT(0x0300, 2), /* CPU_CLK_UNHALTED.REF */
	INTEL_EVENT_CONSTRAINT(0x51, 0x3), /* L1D */
	INTEL_EVENT_CONSTRAINT(0x60, 0x1), /* OFFCORE_REQUESTS_OUTSTANDING */
	INTEL_EVENT_CONSTRAINT(0x63, 0x3), /* CACHE_LOCK_CYCLES */
	INTEL_EVENT_CONSTRAINT(0xb3, 0x1), /* SNOOPQ_REQUEST_OUTSTANDING */
	EVENT_CONSTRAINT_END
};

static struct event_constraint intel_snb_event_constraints[] __read_mostly =
{
	FIXED_EVENT_CONSTRAINT(0x00c0, 0), /* INST_RETIRED.ANY */
	FIXED_EVENT_CONSTRAINT(0x003c, 1), /* CPU_CLK_UNHALTED.CORE */
	FIXED_EVENT_CONSTRAINT(0x0300, 2), /* CPU_CLK_UNHALTED.REF */
	INTEL_UEVENT_CONSTRAINT(0x04a3, 0xf), /* CYCLE_ACTIVITY.CYCLES_NO_DISPATCH */
	INTEL_UEVENT_CONSTRAINT(0x05a3, 0xf), /* CYCLE_ACTIVITY.STALLS_L2_PENDING */
	INTEL_UEVENT_CONSTRAINT(0x02a3, 0x4), /* CYCLE_ACTIVITY.CYCLES_L1D_PENDING */
	INTEL_UEVENT_CONSTRAINT(0x06a3, 0x4), /* CYCLE_ACTIVITY.STALLS_L1D_PENDING */
	INTEL_EVENT_CONSTRAINT(0x48, 0x4), /* L1D_PEND_MISS.PENDING */
	INTEL_UEVENT_CONSTRAINT(0x01c0, 0x2), /* INST_RETIRED.PREC_DIST */
	INTEL_EVENT_CONSTRAINT(0xcd, 0x8), /* MEM_TRANS_RETIRED.LOAD_LATENCY */
	INTEL_UEVENT_CONSTRAINT(0x04a3, 0xf), /* CYCLE_ACTIVITY.CYCLES_NO_DISPATCH */
	INTEL_UEVENT_CONSTRAINT(0x02a3, 0x4), /* CYCLE_ACTIVITY.CYCLES_L1D_PENDING */

	INTEL_EXCLEVT_CONSTRAINT(0xd0, 0xf), /* MEM_UOPS_RETIRED.* */
	INTEL_EXCLEVT_CONSTRAINT(0xd1, 0xf), /* MEM_LOAD_UOPS_RETIRED.* */
	INTEL_EXCLEVT_CONSTRAINT(0xd2, 0xf), /* MEM_LOAD_UOPS_LLC_HIT_RETIRED.* */
	INTEL_EXCLEVT_CONSTRAINT(0xd3, 0xf), /* MEM_LOAD_UOPS_LLC_MISS_RETIRED.* */

	EVENT_CONSTRAINT_END
};

static struct event_constraint intel_ivb_event_constraints[] __read_mostly =
{
	FIXED_EVENT_CONSTRAINT(0x00c0, 0), /* INST_RETIRED.ANY */
	FIXED_EVENT_CONSTRAINT(0x003c, 1), /* CPU_CLK_UNHALTED.CORE */
	FIXED_EVENT_CONSTRAINT(0x0300, 2), /* CPU_CLK_UNHALTED.REF */
	INTEL_UEVENT_CONSTRAINT(0x0148, 0x4), /* L1D_PEND_MISS.PENDING */
	INTEL_UEVENT_CONSTRAINT(0x0279, 0xf), /* IDQ.EMTPY */
	INTEL_UEVENT_CONSTRAINT(0x019c, 0xf), /* IDQ_UOPS_NOT_DELIVERED.CORE */
	INTEL_UEVENT_CONSTRAINT(0x02a3, 0xf), /* CYCLE_ACTIVITY.CYCLES_LDM_PENDING */
	INTEL_UEVENT_CONSTRAINT(0x04a3, 0xf), /* CYCLE_ACTIVITY.CYCLES_NO_EXECUTE */
	INTEL_UEVENT_CONSTRAINT(0x05a3, 0xf), /* CYCLE_ACTIVITY.STALLS_L2_PENDING */
	INTEL_UEVENT_CONSTRAINT(0x06a3, 0xf), /* CYCLE_ACTIVITY.STALLS_LDM_PENDING */
	INTEL_UEVENT_CONSTRAINT(0x08a3, 0x4), /* CYCLE_ACTIVITY.CYCLES_L1D_PENDING */
	INTEL_UEVENT_CONSTRAINT(0x0ca3, 0x4), /* CYCLE_ACTIVITY.STALLS_L1D_PENDING */
	INTEL_UEVENT_CONSTRAINT(0x01c0, 0x2), /* INST_RETIRED.PREC_DIST */

	INTEL_EXCLEVT_CONSTRAINT(0xd0, 0xf), /* MEM_UOPS_RETIRED.* */
	INTEL_EXCLEVT_CONSTRAINT(0xd1, 0xf), /* MEM_LOAD_UOPS_RETIRED.* */
	INTEL_EXCLEVT_CONSTRAINT(0xd2, 0xf), /* MEM_LOAD_UOPS_LLC_HIT_RETIRED.* */
	INTEL_EXCLEVT_CONSTRAINT(0xd3, 0xf), /* MEM_LOAD_UOPS_LLC_MISS_RETIRED.* */

	EVENT_CONSTRAINT_END
};

static struct extra_reg intel_westmere_extra_regs[] __read_mostly =
{
	/* must define OFFCORE_RSP_X first, see intel_fixup_er() */
	INTEL_UEVENT_EXTRA_REG(0x01b7, MSR_OFFCORE_RSP_0, 0xffff, RSP_0),
	INTEL_UEVENT_EXTRA_REG(0x01bb, MSR_OFFCORE_RSP_1, 0xffff, RSP_1),
	INTEL_UEVENT_PEBS_LDLAT_EXTRA_REG(0x100b),
	EVENT_EXTRA_END
};

static struct event_constraint intel_v1_event_constraints[] __read_mostly =
{
	EVENT_CONSTRAINT_END
};

static struct event_constraint intel_gen_event_constraints[] __read_mostly =
{
	FIXED_EVENT_CONSTRAINT(0x00c0, 0), /* INST_RETIRED.ANY */
	FIXED_EVENT_CONSTRAINT(0x003c, 1), /* CPU_CLK_UNHALTED.CORE */
	FIXED_EVENT_CONSTRAINT(0x0300, 2), /* CPU_CLK_UNHALTED.REF */
	EVENT_CONSTRAINT_END
};

static struct event_constraint intel_slm_event_constraints[] __read_mostly =
{
	FIXED_EVENT_CONSTRAINT(0x00c0, 0), /* INST_RETIRED.ANY */
	FIXED_EVENT_CONSTRAINT(0x003c, 1), /* CPU_CLK_UNHALTED.CORE */
	FIXED_EVENT_CONSTRAINT(0x0300, 2), /* pseudo CPU_CLK_UNHALTED.REF */
	EVENT_CONSTRAINT_END
};

struct event_constraint intel_skl_event_constraints[] = {
	FIXED_EVENT_CONSTRAINT(0x00c0, 0),	/* INST_RETIRED.ANY */
	FIXED_EVENT_CONSTRAINT(0x003c, 1),	/* CPU_CLK_UNHALTED.CORE */
	FIXED_EVENT_CONSTRAINT(0x0300, 2),	/* CPU_CLK_UNHALTED.REF */
	INTEL_UEVENT_CONSTRAINT(0x1c0, 0x2),	/* INST_RETIRED.PREC_DIST */
	EVENT_CONSTRAINT_END
};

static struct extra_reg intel_snb_extra_regs[] __read_mostly = {
	/* must define OFFCORE_RSP_X first, see intel_fixup_er() */
	INTEL_UEVENT_EXTRA_REG(0x01b7, MSR_OFFCORE_RSP_0, 0x3f807f8fffull, RSP_0),
	INTEL_UEVENT_EXTRA_REG(0x01bb, MSR_OFFCORE_RSP_1, 0x3f807f8fffull, RSP_1),
	INTEL_UEVENT_PEBS_LDLAT_EXTRA_REG(0x01cd),
	EVENT_EXTRA_END
};

static struct extra_reg intel_snbep_extra_regs[] __read_mostly = {
	/* must define OFFCORE_RSP_X first, see intel_fixup_er() */
	INTEL_UEVENT_EXTRA_REG(0x01b7, MSR_OFFCORE_RSP_0, 0x3fffff8fffull, RSP_0),
	INTEL_UEVENT_EXTRA_REG(0x01bb, MSR_OFFCORE_RSP_1, 0x3fffff8fffull, RSP_1),
	INTEL_UEVENT_PEBS_LDLAT_EXTRA_REG(0x01cd),
	EVENT_EXTRA_END
};

static struct extra_reg intel_skl_extra_regs[] __read_mostly = {
	INTEL_UEVENT_EXTRA_REG(0x01b7, MSR_OFFCORE_RSP_0, 0x3fffff8fffull, RSP_0),
	INTEL_UEVENT_EXTRA_REG(0x01bb, MSR_OFFCORE_RSP_1, 0x3fffff8fffull, RSP_1),
	INTEL_UEVENT_PEBS_LDLAT_EXTRA_REG(0x01cd),
	EVENT_EXTRA_END
};

EVENT_ATTR_STR(mem-loads,	mem_ld_nhm,	"event=0x0b,umask=0x10,ldlat=3");
EVENT_ATTR_STR(mem-loads,	mem_ld_snb,	"event=0xcd,umask=0x1,ldlat=3");
EVENT_ATTR_STR(mem-stores,	mem_st_snb,	"event=0xcd,umask=0x2");

struct attribute *nhm_events_attrs[] = {
	EVENT_PTR(mem_ld_nhm),
	NULL,
};

struct attribute *snb_events_attrs[] = {
	EVENT_PTR(mem_ld_snb),
	EVENT_PTR(mem_st_snb),
	NULL,
};

static struct event_constraint intel_hsw_event_constraints[] = {
	FIXED_EVENT_CONSTRAINT(0x00c0, 0), /* INST_RETIRED.ANY */
	FIXED_EVENT_CONSTRAINT(0x003c, 1), /* CPU_CLK_UNHALTED.CORE */
	FIXED_EVENT_CONSTRAINT(0x0300, 2), /* CPU_CLK_UNHALTED.REF */
	INTEL_EVENT_CONSTRAINT(0x48, 0x4), /* L1D_PEND_MISS.* */
	INTEL_UEVENT_CONSTRAINT(0x01c0, 0x2), /* INST_RETIRED.PREC_DIST */
	INTEL_EVENT_CONSTRAINT(0xcd, 0x8), /* MEM_TRANS_RETIRED.LOAD_LATENCY */
	/* CYCLE_ACTIVITY.CYCLES_L1D_PENDING */
	INTEL_UEVENT_CONSTRAINT(0x08a3, 0x4),
	/* CYCLE_ACTIVITY.STALLS_L1D_PENDING */
	INTEL_UEVENT_CONSTRAINT(0x0ca3, 0x4),
	/* CYCLE_ACTIVITY.CYCLES_NO_EXECUTE */
	INTEL_UEVENT_CONSTRAINT(0x04a3, 0xf),

	INTEL_EXCLEVT_CONSTRAINT(0xd0, 0xf), /* MEM_UOPS_RETIRED.* */
	INTEL_EXCLEVT_CONSTRAINT(0xd1, 0xf), /* MEM_LOAD_UOPS_RETIRED.* */
	INTEL_EXCLEVT_CONSTRAINT(0xd2, 0xf), /* MEM_LOAD_UOPS_LLC_HIT_RETIRED.* */
	INTEL_EXCLEVT_CONSTRAINT(0xd3, 0xf), /* MEM_LOAD_UOPS_LLC_MISS_RETIRED.* */

	EVENT_CONSTRAINT_END
};

struct event_constraint intel_bdw_event_constraints[] = {
	FIXED_EVENT_CONSTRAINT(0x00c0, 0),	/* INST_RETIRED.ANY */
	FIXED_EVENT_CONSTRAINT(0x003c, 1),	/* CPU_CLK_UNHALTED.CORE */
	FIXED_EVENT_CONSTRAINT(0x0300, 2),	/* CPU_CLK_UNHALTED.REF */
	INTEL_UEVENT_CONSTRAINT(0x148, 0x4),	/* L1D_PEND_MISS.PENDING */
	INTEL_EVENT_CONSTRAINT(0xa3, 0x4),	/* CYCLE_ACTIVITY.* */
	EVENT_CONSTRAINT_END
};

static u64 intel_pmu_event_map(int hw_event)
{
	return intel_perfmon_event_map[hw_event];
}

/*
 * Notes on the events:
 * - data reads do not include code reads (comparable to earlier tables)
 * - data counts include speculative execution (except L1 write, dtlb, bpu)
 * - remote node access includes remote memory, remote cache, remote mmio.
 * - prefetches are not included in the counts.
 * - icache miss does not include decoded icache
 */

#define SKL_DEMAND_DATA_RD		BIT_ULL(0)
#define SKL_DEMAND_RFO			BIT_ULL(1)
#define SKL_ANY_RESPONSE		BIT_ULL(16)
#define SKL_SUPPLIER_NONE		BIT_ULL(17)
#define SKL_L3_MISS_LOCAL_DRAM		BIT_ULL(26)
#define SKL_L3_MISS_REMOTE_HOP0_DRAM	BIT_ULL(27)
#define SKL_L3_MISS_REMOTE_HOP1_DRAM	BIT_ULL(28)
#define SKL_L3_MISS_REMOTE_HOP2P_DRAM	BIT_ULL(29)
#define SKL_L3_MISS			(SKL_L3_MISS_LOCAL_DRAM| \
					 SKL_L3_MISS_REMOTE_HOP0_DRAM| \
					 SKL_L3_MISS_REMOTE_HOP1_DRAM| \
					 SKL_L3_MISS_REMOTE_HOP2P_DRAM)
#define SKL_SPL_HIT			BIT_ULL(30)
#define SKL_SNOOP_NONE			BIT_ULL(31)
#define SKL_SNOOP_NOT_NEEDED		BIT_ULL(32)
#define SKL_SNOOP_MISS			BIT_ULL(33)
#define SKL_SNOOP_HIT_NO_FWD		BIT_ULL(34)
#define SKL_SNOOP_HIT_WITH_FWD		BIT_ULL(35)
#define SKL_SNOOP_HITM			BIT_ULL(36)
#define SKL_SNOOP_NON_DRAM		BIT_ULL(37)
#define SKL_ANY_SNOOP			(SKL_SPL_HIT|SKL_SNOOP_NONE| \
					 SKL_SNOOP_NOT_NEEDED|SKL_SNOOP_MISS| \
					 SKL_SNOOP_HIT_NO_FWD|SKL_SNOOP_HIT_WITH_FWD| \
					 SKL_SNOOP_HITM|SKL_SNOOP_NON_DRAM)
#define SKL_DEMAND_READ			SKL_DEMAND_DATA_RD
#define SKL_SNOOP_DRAM			(SKL_SNOOP_NONE| \
					 SKL_SNOOP_NOT_NEEDED|SKL_SNOOP_MISS| \
					 SKL_SNOOP_HIT_NO_FWD|SKL_SNOOP_HIT_WITH_FWD| \
					 SKL_SNOOP_HITM|SKL_SPL_HIT)
#define SKL_DEMAND_WRITE		SKL_DEMAND_RFO
#define SKL_LLC_ACCESS			SKL_ANY_RESPONSE
#define SKL_L3_MISS_REMOTE		(SKL_L3_MISS_REMOTE_HOP0_DRAM| \
					 SKL_L3_MISS_REMOTE_HOP1_DRAM| \
					 SKL_L3_MISS_REMOTE_HOP2P_DRAM)

static __initconst const u64 skl_hw_cache_event_ids
				[PERF_COUNT_HW_CACHE_MAX]
				[PERF_COUNT_HW_CACHE_OP_MAX]
				[PERF_COUNT_HW_CACHE_RESULT_MAX] =
{
 [ C(L1D ) ] = {
	[ C(OP_READ) ] = {
		[ C(RESULT_ACCESS) ] = 0x81d0,	/* MEM_INST_RETIRED.ALL_LOADS */
		[ C(RESULT_MISS)   ] = 0x151,	/* L1D.REPLACEMENT */
	},
	[ C(OP_WRITE) ] = {
		[ C(RESULT_ACCESS) ] = 0x82d0,	/* MEM_INST_RETIRED.ALL_STORES */
		[ C(RESULT_MISS)   ] = 0x0,
	},
	[ C(OP_PREFETCH) ] = {
		[ C(RESULT_ACCESS) ] = 0x0,
		[ C(RESULT_MISS)   ] = 0x0,
	},
 },
 [ C(L1I ) ] = {
	[ C(OP_READ) ] = {
		[ C(RESULT_ACCESS) ] = 0x0,
		[ C(RESULT_MISS)   ] = 0x283,	/* ICACHE_64B.MISS */
	},
	[ C(OP_WRITE) ] = {
		[ C(RESULT_ACCESS) ] = -1,
		[ C(RESULT_MISS)   ] = -1,
	},
	[ C(OP_PREFETCH) ] = {
		[ C(RESULT_ACCESS) ] = 0x0,
		[ C(RESULT_MISS)   ] = 0x0,
	},
 },
 [ C(LL  ) ] = {
	[ C(OP_READ) ] = {
		[ C(RESULT_ACCESS) ] = 0x1b7,	/* OFFCORE_RESPONSE */
		[ C(RESULT_MISS)   ] = 0x1b7,	/* OFFCORE_RESPONSE */
	},
	[ C(OP_WRITE) ] = {
		[ C(RESULT_ACCESS) ] = 0x1b7,	/* OFFCORE_RESPONSE */
		[ C(RESULT_MISS)   ] = 0x1b7,	/* OFFCORE_RESPONSE */
	},
	[ C(OP_PREFETCH) ] = {
		[ C(RESULT_ACCESS) ] = 0x0,
		[ C(RESULT_MISS)   ] = 0x0,
	},
 },
 [ C(DTLB) ] = {
	[ C(OP_READ) ] = {
		[ C(RESULT_ACCESS) ] = 0x81d0,	/* MEM_INST_RETIRED.ALL_LOADS */
		[ C(RESULT_MISS)   ] = 0x608,	/* DTLB_LOAD_MISSES.WALK_COMPLETED */
	},
	[ C(OP_WRITE) ] = {
		[ C(RESULT_ACCESS) ] = 0x82d0,	/* MEM_INST_RETIRED.ALL_STORES */
		[ C(RESULT_MISS)   ] = 0x649,	/* DTLB_STORE_MISSES.WALK_COMPLETED */
	},
	[ C(OP_PREFETCH) ] = {
		[ C(RESULT_ACCESS) ] = 0x0,
		[ C(RESULT_MISS)   ] = 0x0,
	},
 },
 [ C(ITLB) ] = {
	[ C(OP_READ) ] = {
		[ C(RESULT_ACCESS) ] = 0x2085,	/* ITLB_MISSES.STLB_HIT */
		[ C(RESULT_MISS)   ] = 0xe85,	/* ITLB_MISSES.WALK_COMPLETED */
	},
	[ C(OP_WRITE) ] = {
		[ C(RESULT_ACCESS) ] = -1,
		[ C(RESULT_MISS)   ] = -1,
	},
	[ C(OP_PREFETCH) ] = {
		[ C(RESULT_ACCESS) ] = -1,
		[ C(RESULT_MISS)   ] = -1,
	},
 },
 [ C(BPU ) ] = {
	[ C(OP_READ) ] = {
		[ C(RESULT_ACCESS) ] = 0xc4,	/* BR_INST_RETIRED.ALL_BRANCHES */
		[ C(RESULT_MISS)   ] = 0xc5,	/* BR_MISP_RETIRED.ALL_BRANCHES */
	},
	[ C(OP_WRITE) ] = {
		[ C(RESULT_ACCESS) ] = -1,
		[ C(RESULT_MISS)   ] = -1,
	},
	[ C(OP_PREFETCH) ] = {
		[ C(RESULT_ACCESS) ] = -1,
		[ C(RESULT_MISS)   ] = -1,
	},
 },
 [ C(NODE) ] = {
	[ C(OP_READ) ] = {
		[ C(RESULT_ACCESS) ] = 0x1b7,	/* OFFCORE_RESPONSE */
		[ C(RESULT_MISS)   ] = 0x1b7,	/* OFFCORE_RESPONSE */
	},
	[ C(OP_WRITE) ] = {
		[ C(RESULT_ACCESS) ] = 0x1b7,	/* OFFCORE_RESPONSE */
		[ C(RESULT_MISS)   ] = 0x1b7,	/* OFFCORE_RESPONSE */
	},
	[ C(OP_PREFETCH) ] = {
		[ C(RESULT_ACCESS) ] = 0x0,
		[ C(RESULT_MISS)   ] = 0x0,
	},
 },
};

static __initconst const u64 skl_hw_cache_extra_regs
				[PERF_COUNT_HW_CACHE_MAX]
				[PERF_COUNT_HW_CACHE_OP_MAX]
				[PERF_COUNT_HW_CACHE_RESULT_MAX] =
{
 [ C(LL  ) ] = {
	[ C(OP_READ) ] = {
		[ C(RESULT_ACCESS) ] = SKL_DEMAND_READ|
				       SKL_LLC_ACCESS|SKL_ANY_SNOOP,
		[ C(RESULT_MISS)   ] = SKL_DEMAND_READ|
				       SKL_L3_MISS|SKL_ANY_SNOOP|
				       SKL_SUPPLIER_NONE,
	},
	[ C(OP_WRITE) ] = {
		[ C(RESULT_ACCESS) ] = SKL_DEMAND_WRITE|
				       SKL_LLC_ACCESS|SKL_ANY_SNOOP,
		[ C(RESULT_MISS)   ] = SKL_DEMAND_WRITE|
				       SKL_L3_MISS|SKL_ANY_SNOOP|
				       SKL_SUPPLIER_NONE,
	},
	[ C(OP_PREFETCH) ] = {
		[ C(RESULT_ACCESS) ] = 0x0,
		[ C(RESULT_MISS)   ] = 0x0,
	},
 },
 [ C(NODE) ] = {
	[ C(OP_READ) ] = {
		[ C(RESULT_ACCESS) ] = SKL_DEMAND_READ|
				       SKL_L3_MISS_LOCAL_DRAM|SKL_SNOOP_DRAM,
		[ C(RESULT_MISS)   ] = SKL_DEMAND_READ|
				       SKL_L3_MISS_REMOTE|SKL_SNOOP_DRAM,
	},
	[ C(OP_WRITE) ] = {
		[ C(RESULT_ACCESS) ] = SKL_DEMAND_WRITE|
				       SKL_L3_MISS_LOCAL_DRAM|SKL_SNOOP_DRAM,
		[ C(RESULT_MISS)   ] = SKL_DEMAND_WRITE|
				       SKL_L3_MISS_REMOTE|SKL_SNOOP_DRAM,
	},
	[ C(OP_PREFETCH) ] = {
		[ C(RESULT_ACCESS) ] = 0x0,
		[ C(RESULT_MISS)   ] = 0x0,
	},
 },
};

#define SNB_DMND_DATA_RD	(1ULL << 0)
#define SNB_DMND_RFO		(1ULL << 1)
#define SNB_DMND_IFETCH		(1ULL << 2)
#define SNB_DMND_WB		(1ULL << 3)
#define SNB_PF_DATA_RD		(1ULL << 4)
#define SNB_PF_RFO		(1ULL << 5)
#define SNB_PF_IFETCH		(1ULL << 6)
#define SNB_LLC_DATA_RD		(1ULL << 7)
#define SNB_LLC_RFO		(1ULL << 8)
#define SNB_LLC_IFETCH		(1ULL << 9)
#define SNB_BUS_LOCKS		(1ULL << 10)
#define SNB_STRM_ST		(1ULL << 11)
#define SNB_OTHER		(1ULL << 15)
#define SNB_RESP_ANY		(1ULL << 16)
#define SNB_NO_SUPP		(1ULL << 17)
#define SNB_LLC_HITM		(1ULL << 18)
#define SNB_LLC_HITE		(1ULL << 19)
#define SNB_LLC_HITS		(1ULL << 20)
#define SNB_LLC_HITF		(1ULL << 21)
#define SNB_LOCAL		(1ULL << 22)
#define SNB_REMOTE		(0xffULL << 23)
#define SNB_SNP_NONE		(1ULL << 31)
#define SNB_SNP_NOT_NEEDED	(1ULL << 32)
#define SNB_SNP_MISS		(1ULL << 33)
#define SNB_NO_FWD		(1ULL << 34)
#define SNB_SNP_FWD		(1ULL << 35)
#define SNB_HITM		(1ULL << 36)
#define SNB_NON_DRAM		(1ULL << 37)

#define SNB_DMND_READ		(SNB_DMND_DATA_RD|SNB_LLC_DATA_RD)
#define SNB_DMND_WRITE		(SNB_DMND_RFO|SNB_LLC_RFO)
#define SNB_DMND_PREFETCH	(SNB_PF_DATA_RD|SNB_PF_RFO)

#define SNB_SNP_ANY		(SNB_SNP_NONE|SNB_SNP_NOT_NEEDED| \
				 SNB_SNP_MISS|SNB_NO_FWD|SNB_SNP_FWD| \
				 SNB_HITM)

#define SNB_DRAM_ANY		(SNB_LOCAL|SNB_REMOTE|SNB_SNP_ANY)
#define SNB_DRAM_REMOTE		(SNB_REMOTE|SNB_SNP_ANY)

#define SNB_L3_ACCESS		SNB_RESP_ANY
#define SNB_L3_MISS		(SNB_DRAM_ANY|SNB_NON_DRAM)

static __initconst const u64 snb_hw_cache_extra_regs
				[PERF_COUNT_HW_CACHE_MAX]
				[PERF_COUNT_HW_CACHE_OP_MAX]
				[PERF_COUNT_HW_CACHE_RESULT_MAX] =
{
 [ C(LL  ) ] = {
	[ C(OP_READ) ] = {
		[ C(RESULT_ACCESS) ] = SNB_DMND_READ|SNB_L3_ACCESS,
		[ C(RESULT_MISS)   ] = SNB_DMND_READ|SNB_L3_MISS,
	},
	[ C(OP_WRITE) ] = {
		[ C(RESULT_ACCESS) ] = SNB_DMND_WRITE|SNB_L3_ACCESS,
		[ C(RESULT_MISS)   ] = SNB_DMND_WRITE|SNB_L3_MISS,
	},
	[ C(OP_PREFETCH) ] = {
		[ C(RESULT_ACCESS) ] = SNB_DMND_PREFETCH|SNB_L3_ACCESS,
		[ C(RESULT_MISS)   ] = SNB_DMND_PREFETCH|SNB_L3_MISS,
	},
 },
 [ C(NODE) ] = {
	[ C(OP_READ) ] = {
		[ C(RESULT_ACCESS) ] = SNB_DMND_READ|SNB_DRAM_ANY,
		[ C(RESULT_MISS)   ] = SNB_DMND_READ|SNB_DRAM_REMOTE,
	},
	[ C(OP_WRITE) ] = {
		[ C(RESULT_ACCESS) ] = SNB_DMND_WRITE|SNB_DRAM_ANY,
		[ C(RESULT_MISS)   ] = SNB_DMND_WRITE|SNB_DRAM_REMOTE,
	},
	[ C(OP_PREFETCH) ] = {
		[ C(RESULT_ACCESS) ] = SNB_DMND_PREFETCH|SNB_DRAM_ANY,
		[ C(RESULT_MISS)   ] = SNB_DMND_PREFETCH|SNB_DRAM_REMOTE,
	},
 },
};

static __initconst const u64 snb_hw_cache_event_ids
				[PERF_COUNT_HW_CACHE_MAX]
				[PERF_COUNT_HW_CACHE_OP_MAX]
				[PERF_COUNT_HW_CACHE_RESULT_MAX] =
{
 [ C(L1D) ] = {
	[ C(OP_READ) ] = {
		[ C(RESULT_ACCESS) ] = 0xf1d0, /* MEM_UOP_RETIRED.LOADS        */
		[ C(RESULT_MISS)   ] = 0x0151, /* L1D.REPLACEMENT              */
	},
	[ C(OP_WRITE) ] = {
		[ C(RESULT_ACCESS) ] = 0xf2d0, /* MEM_UOP_RETIRED.STORES       */
		[ C(RESULT_MISS)   ] = 0x0851, /* L1D.ALL_M_REPLACEMENT        */
	},
	[ C(OP_PREFETCH) ] = {
		[ C(RESULT_ACCESS) ] = 0x0,
		[ C(RESULT_MISS)   ] = 0x024e, /* HW_PRE_REQ.DL1_MISS          */
	},
 },
 [ C(L1I ) ] = {
	[ C(OP_READ) ] = {
		[ C(RESULT_ACCESS) ] = 0x0,
		[ C(RESULT_MISS)   ] = 0x0280, /* ICACHE.MISSES */
	},
	[ C(OP_WRITE) ] = {
		[ C(RESULT_ACCESS) ] = -1,
		[ C(RESULT_MISS)   ] = -1,
	},
	[ C(OP_PREFETCH) ] = {
		[ C(RESULT_ACCESS) ] = 0x0,
		[ C(RESULT_MISS)   ] = 0x0,
	},
 },
 [ C(LL  ) ] = {
	[ C(OP_READ) ] = {
		/* OFFCORE_RESPONSE.ANY_DATA.LOCAL_CACHE */
		[ C(RESULT_ACCESS) ] = 0x01b7,
		/* OFFCORE_RESPONSE.ANY_DATA.ANY_LLC_MISS */
		[ C(RESULT_MISS)   ] = 0x01b7,
	},
	[ C(OP_WRITE) ] = {
		/* OFFCORE_RESPONSE.ANY_RFO.LOCAL_CACHE */
		[ C(RESULT_ACCESS) ] = 0x01b7,
		/* OFFCORE_RESPONSE.ANY_RFO.ANY_LLC_MISS */
		[ C(RESULT_MISS)   ] = 0x01b7,
	},
	[ C(OP_PREFETCH) ] = {
		/* OFFCORE_RESPONSE.PREFETCH.LOCAL_CACHE */
		[ C(RESULT_ACCESS) ] = 0x01b7,
		/* OFFCORE_RESPONSE.PREFETCH.ANY_LLC_MISS */
		[ C(RESULT_MISS)   ] = 0x01b7,
	},
 },
 [ C(DTLB) ] = {
	[ C(OP_READ) ] = {
		[ C(RESULT_ACCESS) ] = 0x81d0, /* MEM_UOP_RETIRED.ALL_LOADS */
		[ C(RESULT_MISS)   ] = 0x0108, /* DTLB_LOAD_MISSES.CAUSES_A_WALK */
	},
	[ C(OP_WRITE) ] = {
		[ C(RESULT_ACCESS) ] = 0x82d0, /* MEM_UOP_RETIRED.ALL_STORES */
		[ C(RESULT_MISS)   ] = 0x0149, /* DTLB_STORE_MISSES.MISS_CAUSES_A_WALK */
	},
	[ C(OP_PREFETCH) ] = {
		[ C(RESULT_ACCESS) ] = 0x0,
		[ C(RESULT_MISS)   ] = 0x0,
	},
 },
 [ C(ITLB) ] = {
	[ C(OP_READ) ] = {
		[ C(RESULT_ACCESS) ] = 0x1085, /* ITLB_MISSES.STLB_HIT         */
		[ C(RESULT_MISS)   ] = 0x0185, /* ITLB_MISSES.CAUSES_A_WALK    */
	},
	[ C(OP_WRITE) ] = {
		[ C(RESULT_ACCESS) ] = -1,
		[ C(RESULT_MISS)   ] = -1,
	},
	[ C(OP_PREFETCH) ] = {
		[ C(RESULT_ACCESS) ] = -1,
		[ C(RESULT_MISS)   ] = -1,
	},
 },
 [ C(BPU ) ] = {
	[ C(OP_READ) ] = {
		[ C(RESULT_ACCESS) ] = 0x00c4, /* BR_INST_RETIRED.ALL_BRANCHES */
		[ C(RESULT_MISS)   ] = 0x00c5, /* BR_MISP_RETIRED.ALL_BRANCHES */
	},
	[ C(OP_WRITE) ] = {
		[ C(RESULT_ACCESS) ] = -1,
		[ C(RESULT_MISS)   ] = -1,
	},
	[ C(OP_PREFETCH) ] = {
		[ C(RESULT_ACCESS) ] = -1,
		[ C(RESULT_MISS)   ] = -1,
	},
 },
 [ C(NODE) ] = {
	[ C(OP_READ) ] = {
		[ C(RESULT_ACCESS) ] = 0x01b7,
		[ C(RESULT_MISS)   ] = 0x01b7,
	},
	[ C(OP_WRITE) ] = {
		[ C(RESULT_ACCESS) ] = 0x01b7,
		[ C(RESULT_MISS)   ] = 0x01b7,
	},
	[ C(OP_PREFETCH) ] = {
		[ C(RESULT_ACCESS) ] = 0x01b7,
		[ C(RESULT_MISS)   ] = 0x01b7,
	},
 },

};

/*
 * Notes on the events:
 * - data reads do not include code reads (comparable to earlier tables)
 * - data counts include speculative execution (except L1 write, dtlb, bpu)
 * - remote node access includes remote memory, remote cache, remote mmio.
 * - prefetches are not included in the counts because they are not
 *   reliably counted.
 */

#define HSW_DEMAND_DATA_RD		BIT_ULL(0)
#define HSW_DEMAND_RFO			BIT_ULL(1)
#define HSW_ANY_RESPONSE		BIT_ULL(16)
#define HSW_SUPPLIER_NONE		BIT_ULL(17)
#define HSW_L3_MISS_LOCAL_DRAM		BIT_ULL(22)
#define HSW_L3_MISS_REMOTE_HOP0		BIT_ULL(27)
#define HSW_L3_MISS_REMOTE_HOP1		BIT_ULL(28)
#define HSW_L3_MISS_REMOTE_HOP2P	BIT_ULL(29)
#define HSW_L3_MISS			(HSW_L3_MISS_LOCAL_DRAM| \
					 HSW_L3_MISS_REMOTE_HOP0|HSW_L3_MISS_REMOTE_HOP1| \
					 HSW_L3_MISS_REMOTE_HOP2P)
#define HSW_SNOOP_NONE			BIT_ULL(31)
#define HSW_SNOOP_NOT_NEEDED		BIT_ULL(32)
#define HSW_SNOOP_MISS			BIT_ULL(33)
#define HSW_SNOOP_HIT_NO_FWD		BIT_ULL(34)
#define HSW_SNOOP_HIT_WITH_FWD		BIT_ULL(35)
#define HSW_SNOOP_HITM			BIT_ULL(36)
#define HSW_SNOOP_NON_DRAM		BIT_ULL(37)
#define HSW_ANY_SNOOP			(HSW_SNOOP_NONE| \
					 HSW_SNOOP_NOT_NEEDED|HSW_SNOOP_MISS| \
					 HSW_SNOOP_HIT_NO_FWD|HSW_SNOOP_HIT_WITH_FWD| \
					 HSW_SNOOP_HITM|HSW_SNOOP_NON_DRAM)
#define HSW_SNOOP_DRAM			(HSW_ANY_SNOOP & ~HSW_SNOOP_NON_DRAM)
#define HSW_DEMAND_READ			HSW_DEMAND_DATA_RD
#define HSW_DEMAND_WRITE		HSW_DEMAND_RFO
#define HSW_L3_MISS_REMOTE		(HSW_L3_MISS_REMOTE_HOP0|\
					 HSW_L3_MISS_REMOTE_HOP1|HSW_L3_MISS_REMOTE_HOP2P)
#define HSW_LLC_ACCESS			HSW_ANY_RESPONSE

#define BDW_L3_MISS_LOCAL		BIT(26)
#define BDW_L3_MISS			(BDW_L3_MISS_LOCAL| \
					 HSW_L3_MISS_REMOTE_HOP0|HSW_L3_MISS_REMOTE_HOP1| \
					 HSW_L3_MISS_REMOTE_HOP2P)


static __initconst const u64 hsw_hw_cache_event_ids
				[PERF_COUNT_HW_CACHE_MAX]
				[PERF_COUNT_HW_CACHE_OP_MAX]
				[PERF_COUNT_HW_CACHE_RESULT_MAX] =
{
 [ C(L1D ) ] = {
	[ C(OP_READ) ] = {
		[ C(RESULT_ACCESS) ] = 0x81d0,	/* MEM_UOPS_RETIRED.ALL_LOADS */
		[ C(RESULT_MISS)   ] = 0x151,	/* L1D.REPLACEMENT */
	},
	[ C(OP_WRITE) ] = {
		[ C(RESULT_ACCESS) ] = 0x82d0,	/* MEM_UOPS_RETIRED.ALL_STORES */
		[ C(RESULT_MISS)   ] = 0x0,
	},
	[ C(OP_PREFETCH) ] = {
		[ C(RESULT_ACCESS) ] = 0x0,
		[ C(RESULT_MISS)   ] = 0x0,
	},
 },
 [ C(L1I ) ] = {
	[ C(OP_READ) ] = {
		[ C(RESULT_ACCESS) ] = 0x0,
		[ C(RESULT_MISS)   ] = 0x280,	/* ICACHE.MISSES */
	},
	[ C(OP_WRITE) ] = {
		[ C(RESULT_ACCESS) ] = -1,
		[ C(RESULT_MISS)   ] = -1,
	},
	[ C(OP_PREFETCH) ] = {
		[ C(RESULT_ACCESS) ] = 0x0,
		[ C(RESULT_MISS)   ] = 0x0,
	},
 },
 [ C(LL  ) ] = {
	[ C(OP_READ) ] = {
		[ C(RESULT_ACCESS) ] = 0x1b7,	/* OFFCORE_RESPONSE */
		[ C(RESULT_MISS)   ] = 0x1b7,	/* OFFCORE_RESPONSE */
	},
	[ C(OP_WRITE) ] = {
		[ C(RESULT_ACCESS) ] = 0x1b7,	/* OFFCORE_RESPONSE */
		[ C(RESULT_MISS)   ] = 0x1b7,	/* OFFCORE_RESPONSE */
	},
	[ C(OP_PREFETCH) ] = {
		[ C(RESULT_ACCESS) ] = 0x0,
		[ C(RESULT_MISS)   ] = 0x0,
	},
 },
 [ C(DTLB) ] = {
	[ C(OP_READ) ] = {
		[ C(RESULT_ACCESS) ] = 0x81d0,	/* MEM_UOPS_RETIRED.ALL_LOADS */
		[ C(RESULT_MISS)   ] = 0x108,	/* DTLB_LOAD_MISSES.MISS_CAUSES_A_WALK */
	},
	[ C(OP_WRITE) ] = {
		[ C(RESULT_ACCESS) ] = 0x82d0,	/* MEM_UOPS_RETIRED.ALL_STORES */
		[ C(RESULT_MISS)   ] = 0x149,	/* DTLB_STORE_MISSES.MISS_CAUSES_A_WALK */
	},
	[ C(OP_PREFETCH) ] = {
		[ C(RESULT_ACCESS) ] = 0x0,
		[ C(RESULT_MISS)   ] = 0x0,
	},
 },
 [ C(ITLB) ] = {
	[ C(OP_READ) ] = {
		[ C(RESULT_ACCESS) ] = 0x6085,	/* ITLB_MISSES.STLB_HIT */
		[ C(RESULT_MISS)   ] = 0x185,	/* ITLB_MISSES.MISS_CAUSES_A_WALK */
	},
	[ C(OP_WRITE) ] = {
		[ C(RESULT_ACCESS) ] = -1,
		[ C(RESULT_MISS)   ] = -1,
	},
	[ C(OP_PREFETCH) ] = {
		[ C(RESULT_ACCESS) ] = -1,
		[ C(RESULT_MISS)   ] = -1,
	},
 },
 [ C(BPU ) ] = {
	[ C(OP_READ) ] = {
		[ C(RESULT_ACCESS) ] = 0xc4,	/* BR_INST_RETIRED.ALL_BRANCHES */
		[ C(RESULT_MISS)   ] = 0xc5,	/* BR_MISP_RETIRED.ALL_BRANCHES */
	},
	[ C(OP_WRITE) ] = {
		[ C(RESULT_ACCESS) ] = -1,
		[ C(RESULT_MISS)   ] = -1,
	},
	[ C(OP_PREFETCH) ] = {
		[ C(RESULT_ACCESS) ] = -1,
		[ C(RESULT_MISS)   ] = -1,
	},
 },
 [ C(NODE) ] = {
	[ C(OP_READ) ] = {
		[ C(RESULT_ACCESS) ] = 0x1b7,	/* OFFCORE_RESPONSE */
		[ C(RESULT_MISS)   ] = 0x1b7,	/* OFFCORE_RESPONSE */
	},
	[ C(OP_WRITE) ] = {
		[ C(RESULT_ACCESS) ] = 0x1b7,	/* OFFCORE_RESPONSE */
		[ C(RESULT_MISS)   ] = 0x1b7,	/* OFFCORE_RESPONSE */
	},
	[ C(OP_PREFETCH) ] = {
		[ C(RESULT_ACCESS) ] = 0x0,
		[ C(RESULT_MISS)   ] = 0x0,
	},
 },
};

static __initconst const u64 hsw_hw_cache_extra_regs
				[PERF_COUNT_HW_CACHE_MAX]
				[PERF_COUNT_HW_CACHE_OP_MAX]
				[PERF_COUNT_HW_CACHE_RESULT_MAX] =
{
 [ C(LL  ) ] = {
	[ C(OP_READ) ] = {
		[ C(RESULT_ACCESS) ] = HSW_DEMAND_READ|
				       HSW_LLC_ACCESS,
		[ C(RESULT_MISS)   ] = HSW_DEMAND_READ|
				       HSW_L3_MISS|HSW_ANY_SNOOP,
	},
	[ C(OP_WRITE) ] = {
		[ C(RESULT_ACCESS) ] = HSW_DEMAND_WRITE|
				       HSW_LLC_ACCESS,
		[ C(RESULT_MISS)   ] = HSW_DEMAND_WRITE|
				       HSW_L3_MISS|HSW_ANY_SNOOP,
	},
	[ C(OP_PREFETCH) ] = {
		[ C(RESULT_ACCESS) ] = 0x0,
		[ C(RESULT_MISS)   ] = 0x0,
	},
 },
 [ C(NODE) ] = {
	[ C(OP_READ) ] = {
		[ C(RESULT_ACCESS) ] = HSW_DEMAND_READ|
				       HSW_L3_MISS_LOCAL_DRAM|
				       HSW_SNOOP_DRAM,
		[ C(RESULT_MISS)   ] = HSW_DEMAND_READ|
				       HSW_L3_MISS_REMOTE|
				       HSW_SNOOP_DRAM,
	},
	[ C(OP_WRITE) ] = {
		[ C(RESULT_ACCESS) ] = HSW_DEMAND_WRITE|
				       HSW_L3_MISS_LOCAL_DRAM|
				       HSW_SNOOP_DRAM,
		[ C(RESULT_MISS)   ] = HSW_DEMAND_WRITE|
				       HSW_L3_MISS_REMOTE|
				       HSW_SNOOP_DRAM,
	},
	[ C(OP_PREFETCH) ] = {
		[ C(RESULT_ACCESS) ] = 0x0,
		[ C(RESULT_MISS)   ] = 0x0,
	},
 },
};

static __initconst const u64 westmere_hw_cache_event_ids
				[PERF_COUNT_HW_CACHE_MAX]
				[PERF_COUNT_HW_CACHE_OP_MAX]
				[PERF_COUNT_HW_CACHE_RESULT_MAX] =
{
 [ C(L1D) ] = {
	[ C(OP_READ) ] = {
		[ C(RESULT_ACCESS) ] = 0x010b, /* MEM_INST_RETIRED.LOADS       */
		[ C(RESULT_MISS)   ] = 0x0151, /* L1D.REPL                     */
	},
	[ C(OP_WRITE) ] = {
		[ C(RESULT_ACCESS) ] = 0x020b, /* MEM_INST_RETURED.STORES      */
		[ C(RESULT_MISS)   ] = 0x0251, /* L1D.M_REPL                   */
	},
	[ C(OP_PREFETCH) ] = {
		[ C(RESULT_ACCESS) ] = 0x014e, /* L1D_PREFETCH.REQUESTS        */
		[ C(RESULT_MISS)   ] = 0x024e, /* L1D_PREFETCH.MISS            */
	},
 },
 [ C(L1I ) ] = {
	[ C(OP_READ) ] = {
		[ C(RESULT_ACCESS) ] = 0x0380, /* L1I.READS                    */
		[ C(RESULT_MISS)   ] = 0x0280, /* L1I.MISSES                   */
	},
	[ C(OP_WRITE) ] = {
		[ C(RESULT_ACCESS) ] = -1,
		[ C(RESULT_MISS)   ] = -1,
	},
	[ C(OP_PREFETCH) ] = {
		[ C(RESULT_ACCESS) ] = 0x0,
		[ C(RESULT_MISS)   ] = 0x0,
	},
 },
 [ C(LL  ) ] = {
	[ C(OP_READ) ] = {
		/* OFFCORE_RESPONSE.ANY_DATA.LOCAL_CACHE */
		[ C(RESULT_ACCESS) ] = 0x01b7,
		/* OFFCORE_RESPONSE.ANY_DATA.ANY_LLC_MISS */
		[ C(RESULT_MISS)   ] = 0x01b7,
	},
	/*
	 * Use RFO, not WRITEBACK, because a write miss would typically occur
	 * on RFO.
	 */
	[ C(OP_WRITE) ] = {
		/* OFFCORE_RESPONSE.ANY_RFO.LOCAL_CACHE */
		[ C(RESULT_ACCESS) ] = 0x01b7,
		/* OFFCORE_RESPONSE.ANY_RFO.ANY_LLC_MISS */
		[ C(RESULT_MISS)   ] = 0x01b7,
	},
	[ C(OP_PREFETCH) ] = {
		/* OFFCORE_RESPONSE.PREFETCH.LOCAL_CACHE */
		[ C(RESULT_ACCESS) ] = 0x01b7,
		/* OFFCORE_RESPONSE.PREFETCH.ANY_LLC_MISS */
		[ C(RESULT_MISS)   ] = 0x01b7,
	},
 },
 [ C(DTLB) ] = {
	[ C(OP_READ) ] = {
		[ C(RESULT_ACCESS) ] = 0x010b, /* MEM_INST_RETIRED.LOADS       */
		[ C(RESULT_MISS)   ] = 0x0108, /* DTLB_LOAD_MISSES.ANY         */
	},
	[ C(OP_WRITE) ] = {
		[ C(RESULT_ACCESS) ] = 0x020b, /* MEM_INST_RETURED.STORES      */
		[ C(RESULT_MISS)   ] = 0x010c, /* MEM_STORE_RETIRED.DTLB_MISS  */
	},
	[ C(OP_PREFETCH) ] = {
		[ C(RESULT_ACCESS) ] = 0x0,
		[ C(RESULT_MISS)   ] = 0x0,
	},
 },
 [ C(ITLB) ] = {
	[ C(OP_READ) ] = {
		[ C(RESULT_ACCESS) ] = 0x01c0, /* INST_RETIRED.ANY_P           */
		[ C(RESULT_MISS)   ] = 0x0185, /* ITLB_MISSES.ANY              */
	},
	[ C(OP_WRITE) ] = {
		[ C(RESULT_ACCESS) ] = -1,
		[ C(RESULT_MISS)   ] = -1,
	},
	[ C(OP_PREFETCH) ] = {
		[ C(RESULT_ACCESS) ] = -1,
		[ C(RESULT_MISS)   ] = -1,
	},
 },
 [ C(BPU ) ] = {
	[ C(OP_READ) ] = {
		[ C(RESULT_ACCESS) ] = 0x00c4, /* BR_INST_RETIRED.ALL_BRANCHES */
		[ C(RESULT_MISS)   ] = 0x03e8, /* BPU_CLEARS.ANY               */
	},
	[ C(OP_WRITE) ] = {
		[ C(RESULT_ACCESS) ] = -1,
		[ C(RESULT_MISS)   ] = -1,
	},
	[ C(OP_PREFETCH) ] = {
		[ C(RESULT_ACCESS) ] = -1,
		[ C(RESULT_MISS)   ] = -1,
	},
 },
 [ C(NODE) ] = {
	[ C(OP_READ) ] = {
		[ C(RESULT_ACCESS) ] = 0x01b7,
		[ C(RESULT_MISS)   ] = 0x01b7,
	},
	[ C(OP_WRITE) ] = {
		[ C(RESULT_ACCESS) ] = 0x01b7,
		[ C(RESULT_MISS)   ] = 0x01b7,
	},
	[ C(OP_PREFETCH) ] = {
		[ C(RESULT_ACCESS) ] = 0x01b7,
		[ C(RESULT_MISS)   ] = 0x01b7,
	},
 },
};

/*
 * Nehalem/Westmere MSR_OFFCORE_RESPONSE bits;
 * See IA32 SDM Vol 3B 30.6.1.3
 */

#define NHM_DMND_DATA_RD	(1 << 0)
#define NHM_DMND_RFO		(1 << 1)
#define NHM_DMND_IFETCH		(1 << 2)
#define NHM_DMND_WB		(1 << 3)
#define NHM_PF_DATA_RD		(1 << 4)
#define NHM_PF_DATA_RFO		(1 << 5)
#define NHM_PF_IFETCH		(1 << 6)
#define NHM_OFFCORE_OTHER	(1 << 7)
#define NHM_UNCORE_HIT		(1 << 8)
#define NHM_OTHER_CORE_HIT_SNP	(1 << 9)
#define NHM_OTHER_CORE_HITM	(1 << 10)
        			/* reserved */
#define NHM_REMOTE_CACHE_FWD	(1 << 12)
#define NHM_REMOTE_DRAM		(1 << 13)
#define NHM_LOCAL_DRAM		(1 << 14)
#define NHM_NON_DRAM		(1 << 15)

#define NHM_LOCAL		(NHM_LOCAL_DRAM|NHM_REMOTE_CACHE_FWD)
#define NHM_REMOTE		(NHM_REMOTE_DRAM)

#define NHM_DMND_READ		(NHM_DMND_DATA_RD)
#define NHM_DMND_WRITE		(NHM_DMND_RFO|NHM_DMND_WB)
#define NHM_DMND_PREFETCH	(NHM_PF_DATA_RD|NHM_PF_DATA_RFO)

#define NHM_L3_HIT	(NHM_UNCORE_HIT|NHM_OTHER_CORE_HIT_SNP|NHM_OTHER_CORE_HITM)
#define NHM_L3_MISS	(NHM_NON_DRAM|NHM_LOCAL_DRAM|NHM_REMOTE_DRAM|NHM_REMOTE_CACHE_FWD)
#define NHM_L3_ACCESS	(NHM_L3_HIT|NHM_L3_MISS)

static __initconst const u64 nehalem_hw_cache_extra_regs
				[PERF_COUNT_HW_CACHE_MAX]
				[PERF_COUNT_HW_CACHE_OP_MAX]
				[PERF_COUNT_HW_CACHE_RESULT_MAX] =
{
 [ C(LL  ) ] = {
	[ C(OP_READ) ] = {
		[ C(RESULT_ACCESS) ] = NHM_DMND_READ|NHM_L3_ACCESS,
		[ C(RESULT_MISS)   ] = NHM_DMND_READ|NHM_L3_MISS,
	},
	[ C(OP_WRITE) ] = {
		[ C(RESULT_ACCESS) ] = NHM_DMND_WRITE|NHM_L3_ACCESS,
		[ C(RESULT_MISS)   ] = NHM_DMND_WRITE|NHM_L3_MISS,
	},
	[ C(OP_PREFETCH) ] = {
		[ C(RESULT_ACCESS) ] = NHM_DMND_PREFETCH|NHM_L3_ACCESS,
		[ C(RESULT_MISS)   ] = NHM_DMND_PREFETCH|NHM_L3_MISS,
	},
 },
 [ C(NODE) ] = {
	[ C(OP_READ) ] = {
		[ C(RESULT_ACCESS) ] = NHM_DMND_READ|NHM_LOCAL|NHM_REMOTE,
		[ C(RESULT_MISS)   ] = NHM_DMND_READ|NHM_REMOTE,
	},
	[ C(OP_WRITE) ] = {
		[ C(RESULT_ACCESS) ] = NHM_DMND_WRITE|NHM_LOCAL|NHM_REMOTE,
		[ C(RESULT_MISS)   ] = NHM_DMND_WRITE|NHM_REMOTE,
	},
	[ C(OP_PREFETCH) ] = {
		[ C(RESULT_ACCESS) ] = NHM_DMND_PREFETCH|NHM_LOCAL|NHM_REMOTE,
		[ C(RESULT_MISS)   ] = NHM_DMND_PREFETCH|NHM_REMOTE,
	},
 },
};

static __initconst const u64 nehalem_hw_cache_event_ids
				[PERF_COUNT_HW_CACHE_MAX]
				[PERF_COUNT_HW_CACHE_OP_MAX]
				[PERF_COUNT_HW_CACHE_RESULT_MAX] =
{
 [ C(L1D) ] = {
	[ C(OP_READ) ] = {
		[ C(RESULT_ACCESS) ] = 0x010b, /* MEM_INST_RETIRED.LOADS       */
		[ C(RESULT_MISS)   ] = 0x0151, /* L1D.REPL                     */
	},
	[ C(OP_WRITE) ] = {
		[ C(RESULT_ACCESS) ] = 0x020b, /* MEM_INST_RETURED.STORES      */
		[ C(RESULT_MISS)   ] = 0x0251, /* L1D.M_REPL                   */
	},
	[ C(OP_PREFETCH) ] = {
		[ C(RESULT_ACCESS) ] = 0x014e, /* L1D_PREFETCH.REQUESTS        */
		[ C(RESULT_MISS)   ] = 0x024e, /* L1D_PREFETCH.MISS            */
	},
 },
 [ C(L1I ) ] = {
	[ C(OP_READ) ] = {
		[ C(RESULT_ACCESS) ] = 0x0380, /* L1I.READS                    */
		[ C(RESULT_MISS)   ] = 0x0280, /* L1I.MISSES                   */
	},
	[ C(OP_WRITE) ] = {
		[ C(RESULT_ACCESS) ] = -1,
		[ C(RESULT_MISS)   ] = -1,
	},
	[ C(OP_PREFETCH) ] = {
		[ C(RESULT_ACCESS) ] = 0x0,
		[ C(RESULT_MISS)   ] = 0x0,
	},
 },
 [ C(LL  ) ] = {
	[ C(OP_READ) ] = {
		/* OFFCORE_RESPONSE.ANY_DATA.LOCAL_CACHE */
		[ C(RESULT_ACCESS) ] = 0x01b7,
		/* OFFCORE_RESPONSE.ANY_DATA.ANY_LLC_MISS */
		[ C(RESULT_MISS)   ] = 0x01b7,
	},
	/*
	 * Use RFO, not WRITEBACK, because a write miss would typically occur
	 * on RFO.
	 */
	[ C(OP_WRITE) ] = {
		/* OFFCORE_RESPONSE.ANY_RFO.LOCAL_CACHE */
		[ C(RESULT_ACCESS) ] = 0x01b7,
		/* OFFCORE_RESPONSE.ANY_RFO.ANY_LLC_MISS */
		[ C(RESULT_MISS)   ] = 0x01b7,
	},
	[ C(OP_PREFETCH) ] = {
		/* OFFCORE_RESPONSE.PREFETCH.LOCAL_CACHE */
		[ C(RESULT_ACCESS) ] = 0x01b7,
		/* OFFCORE_RESPONSE.PREFETCH.ANY_LLC_MISS */
		[ C(RESULT_MISS)   ] = 0x01b7,
	},
 },
 [ C(DTLB) ] = {
	[ C(OP_READ) ] = {
		[ C(RESULT_ACCESS) ] = 0x0f40, /* L1D_CACHE_LD.MESI   (alias)  */
		[ C(RESULT_MISS)   ] = 0x0108, /* DTLB_LOAD_MISSES.ANY         */
	},
	[ C(OP_WRITE) ] = {
		[ C(RESULT_ACCESS) ] = 0x0f41, /* L1D_CACHE_ST.MESI   (alias)  */
		[ C(RESULT_MISS)   ] = 0x010c, /* MEM_STORE_RETIRED.DTLB_MISS  */
	},
	[ C(OP_PREFETCH) ] = {
		[ C(RESULT_ACCESS) ] = 0x0,
		[ C(RESULT_MISS)   ] = 0x0,
	},
 },
 [ C(ITLB) ] = {
	[ C(OP_READ) ] = {
		[ C(RESULT_ACCESS) ] = 0x01c0, /* INST_RETIRED.ANY_P           */
		[ C(RESULT_MISS)   ] = 0x20c8, /* ITLB_MISS_RETIRED            */
	},
	[ C(OP_WRITE) ] = {
		[ C(RESULT_ACCESS) ] = -1,
		[ C(RESULT_MISS)   ] = -1,
	},
	[ C(OP_PREFETCH) ] = {
		[ C(RESULT_ACCESS) ] = -1,
		[ C(RESULT_MISS)   ] = -1,
	},
 },
 [ C(BPU ) ] = {
	[ C(OP_READ) ] = {
		[ C(RESULT_ACCESS) ] = 0x00c4, /* BR_INST_RETIRED.ALL_BRANCHES */
		[ C(RESULT_MISS)   ] = 0x03e8, /* BPU_CLEARS.ANY               */
	},
	[ C(OP_WRITE) ] = {
		[ C(RESULT_ACCESS) ] = -1,
		[ C(RESULT_MISS)   ] = -1,
	},
	[ C(OP_PREFETCH) ] = {
		[ C(RESULT_ACCESS) ] = -1,
		[ C(RESULT_MISS)   ] = -1,
	},
 },
 [ C(NODE) ] = {
	[ C(OP_READ) ] = {
		[ C(RESULT_ACCESS) ] = 0x01b7,
		[ C(RESULT_MISS)   ] = 0x01b7,
	},
	[ C(OP_WRITE) ] = {
		[ C(RESULT_ACCESS) ] = 0x01b7,
		[ C(RESULT_MISS)   ] = 0x01b7,
	},
	[ C(OP_PREFETCH) ] = {
		[ C(RESULT_ACCESS) ] = 0x01b7,
		[ C(RESULT_MISS)   ] = 0x01b7,
	},
 },
};

static __initconst const u64 core2_hw_cache_event_ids
				[PERF_COUNT_HW_CACHE_MAX]
				[PERF_COUNT_HW_CACHE_OP_MAX]
				[PERF_COUNT_HW_CACHE_RESULT_MAX] =
{
 [ C(L1D) ] = {
	[ C(OP_READ) ] = {
		[ C(RESULT_ACCESS) ] = 0x0f40, /* L1D_CACHE_LD.MESI          */
		[ C(RESULT_MISS)   ] = 0x0140, /* L1D_CACHE_LD.I_STATE       */
	},
	[ C(OP_WRITE) ] = {
		[ C(RESULT_ACCESS) ] = 0x0f41, /* L1D_CACHE_ST.MESI          */
		[ C(RESULT_MISS)   ] = 0x0141, /* L1D_CACHE_ST.I_STATE       */
	},
	[ C(OP_PREFETCH) ] = {
		[ C(RESULT_ACCESS) ] = 0x104e, /* L1D_PREFETCH.REQUESTS      */
		[ C(RESULT_MISS)   ] = 0,
	},
 },
 [ C(L1I ) ] = {
	[ C(OP_READ) ] = {
		[ C(RESULT_ACCESS) ] = 0x0080, /* L1I.READS                  */
		[ C(RESULT_MISS)   ] = 0x0081, /* L1I.MISSES                 */
	},
	[ C(OP_WRITE) ] = {
		[ C(RESULT_ACCESS) ] = -1,
		[ C(RESULT_MISS)   ] = -1,
	},
	[ C(OP_PREFETCH) ] = {
		[ C(RESULT_ACCESS) ] = 0,
		[ C(RESULT_MISS)   ] = 0,
	},
 },
 [ C(LL  ) ] = {
	[ C(OP_READ) ] = {
		[ C(RESULT_ACCESS) ] = 0x4f29, /* L2_LD.MESI                 */
		[ C(RESULT_MISS)   ] = 0x4129, /* L2_LD.ISTATE               */
	},
	[ C(OP_WRITE) ] = {
		[ C(RESULT_ACCESS) ] = 0x4f2A, /* L2_ST.MESI                 */
		[ C(RESULT_MISS)   ] = 0x412A, /* L2_ST.ISTATE               */
	},
	[ C(OP_PREFETCH) ] = {
		[ C(RESULT_ACCESS) ] = 0,
		[ C(RESULT_MISS)   ] = 0,
	},
 },
 [ C(DTLB) ] = {
	[ C(OP_READ) ] = {
		[ C(RESULT_ACCESS) ] = 0x0f40, /* L1D_CACHE_LD.MESI  (alias) */
		[ C(RESULT_MISS)   ] = 0x0208, /* DTLB_MISSES.MISS_LD        */
	},
	[ C(OP_WRITE) ] = {
		[ C(RESULT_ACCESS) ] = 0x0f41, /* L1D_CACHE_ST.MESI  (alias) */
		[ C(RESULT_MISS)   ] = 0x0808, /* DTLB_MISSES.MISS_ST        */
	},
	[ C(OP_PREFETCH) ] = {
		[ C(RESULT_ACCESS) ] = 0,
		[ C(RESULT_MISS)   ] = 0,
	},
 },
 [ C(ITLB) ] = {
	[ C(OP_READ) ] = {
		[ C(RESULT_ACCESS) ] = 0x00c0, /* INST_RETIRED.ANY_P         */
		[ C(RESULT_MISS)   ] = 0x1282, /* ITLBMISSES                 */
	},
	[ C(OP_WRITE) ] = {
		[ C(RESULT_ACCESS) ] = -1,
		[ C(RESULT_MISS)   ] = -1,
	},
	[ C(OP_PREFETCH) ] = {
		[ C(RESULT_ACCESS) ] = -1,
		[ C(RESULT_MISS)   ] = -1,
	},
 },
 [ C(BPU ) ] = {
	[ C(OP_READ) ] = {
		[ C(RESULT_ACCESS) ] = 0x00c4, /* BR_INST_RETIRED.ANY        */
		[ C(RESULT_MISS)   ] = 0x00c5, /* BP_INST_RETIRED.MISPRED    */
	},
	[ C(OP_WRITE) ] = {
		[ C(RESULT_ACCESS) ] = -1,
		[ C(RESULT_MISS)   ] = -1,
	},
	[ C(OP_PREFETCH) ] = {
		[ C(RESULT_ACCESS) ] = -1,
		[ C(RESULT_MISS)   ] = -1,
	},
 },
};

static __initconst const u64 atom_hw_cache_event_ids
				[PERF_COUNT_HW_CACHE_MAX]
				[PERF_COUNT_HW_CACHE_OP_MAX]
				[PERF_COUNT_HW_CACHE_RESULT_MAX] =
{
 [ C(L1D) ] = {
	[ C(OP_READ) ] = {
		[ C(RESULT_ACCESS) ] = 0x2140, /* L1D_CACHE.LD               */
		[ C(RESULT_MISS)   ] = 0,
	},
	[ C(OP_WRITE) ] = {
		[ C(RESULT_ACCESS) ] = 0x2240, /* L1D_CACHE.ST               */
		[ C(RESULT_MISS)   ] = 0,
	},
	[ C(OP_PREFETCH) ] = {
		[ C(RESULT_ACCESS) ] = 0x0,
		[ C(RESULT_MISS)   ] = 0,
	},
 },
 [ C(L1I ) ] = {
	[ C(OP_READ) ] = {
		[ C(RESULT_ACCESS) ] = 0x0380, /* L1I.READS                  */
		[ C(RESULT_MISS)   ] = 0x0280, /* L1I.MISSES                 */
	},
	[ C(OP_WRITE) ] = {
		[ C(RESULT_ACCESS) ] = -1,
		[ C(RESULT_MISS)   ] = -1,
	},
	[ C(OP_PREFETCH) ] = {
		[ C(RESULT_ACCESS) ] = 0,
		[ C(RESULT_MISS)   ] = 0,
	},
 },
 [ C(LL  ) ] = {
	[ C(OP_READ) ] = {
		[ C(RESULT_ACCESS) ] = 0x4f29, /* L2_LD.MESI                 */
		[ C(RESULT_MISS)   ] = 0x4129, /* L2_LD.ISTATE               */
	},
	[ C(OP_WRITE) ] = {
		[ C(RESULT_ACCESS) ] = 0x4f2A, /* L2_ST.MESI                 */
		[ C(RESULT_MISS)   ] = 0x412A, /* L2_ST.ISTATE               */
	},
	[ C(OP_PREFETCH) ] = {
		[ C(RESULT_ACCESS) ] = 0,
		[ C(RESULT_MISS)   ] = 0,
	},
 },
 [ C(DTLB) ] = {
	[ C(OP_READ) ] = {
		[ C(RESULT_ACCESS) ] = 0x2140, /* L1D_CACHE_LD.MESI  (alias) */
		[ C(RESULT_MISS)   ] = 0x0508, /* DTLB_MISSES.MISS_LD        */
	},
	[ C(OP_WRITE) ] = {
		[ C(RESULT_ACCESS) ] = 0x2240, /* L1D_CACHE_ST.MESI  (alias) */
		[ C(RESULT_MISS)   ] = 0x0608, /* DTLB_MISSES.MISS_ST        */
	},
	[ C(OP_PREFETCH) ] = {
		[ C(RESULT_ACCESS) ] = 0,
		[ C(RESULT_MISS)   ] = 0,
	},
 },
 [ C(ITLB) ] = {
	[ C(OP_READ) ] = {
		[ C(RESULT_ACCESS) ] = 0x00c0, /* INST_RETIRED.ANY_P         */
		[ C(RESULT_MISS)   ] = 0x0282, /* ITLB.MISSES                */
	},
	[ C(OP_WRITE) ] = {
		[ C(RESULT_ACCESS) ] = -1,
		[ C(RESULT_MISS)   ] = -1,
	},
	[ C(OP_PREFETCH) ] = {
		[ C(RESULT_ACCESS) ] = -1,
		[ C(RESULT_MISS)   ] = -1,
	},
 },
 [ C(BPU ) ] = {
	[ C(OP_READ) ] = {
		[ C(RESULT_ACCESS) ] = 0x00c4, /* BR_INST_RETIRED.ANY        */
		[ C(RESULT_MISS)   ] = 0x00c5, /* BP_INST_RETIRED.MISPRED    */
	},
	[ C(OP_WRITE) ] = {
		[ C(RESULT_ACCESS) ] = -1,
		[ C(RESULT_MISS)   ] = -1,
	},
	[ C(OP_PREFETCH) ] = {
		[ C(RESULT_ACCESS) ] = -1,
		[ C(RESULT_MISS)   ] = -1,
	},
 },
};

static struct extra_reg intel_slm_extra_regs[] __read_mostly =
{
	/* must define OFFCORE_RSP_X first, see intel_fixup_er() */
	INTEL_UEVENT_EXTRA_REG(0x01b7, MSR_OFFCORE_RSP_0, 0x768005ffffull, RSP_0),
	INTEL_UEVENT_EXTRA_REG(0x02b7, MSR_OFFCORE_RSP_1, 0x368005ffffull, RSP_1),
	EVENT_EXTRA_END
};

#define SLM_DMND_READ		SNB_DMND_DATA_RD
#define SLM_DMND_WRITE		SNB_DMND_RFO
#define SLM_DMND_PREFETCH	(SNB_PF_DATA_RD|SNB_PF_RFO)

#define SLM_SNP_ANY		(SNB_SNP_NONE|SNB_SNP_MISS|SNB_NO_FWD|SNB_HITM)
#define SLM_LLC_ACCESS		SNB_RESP_ANY
#define SLM_LLC_MISS		(SLM_SNP_ANY|SNB_NON_DRAM)

static __initconst const u64 slm_hw_cache_extra_regs
				[PERF_COUNT_HW_CACHE_MAX]
				[PERF_COUNT_HW_CACHE_OP_MAX]
				[PERF_COUNT_HW_CACHE_RESULT_MAX] =
{
 [ C(LL  ) ] = {
	[ C(OP_READ) ] = {
		[ C(RESULT_ACCESS) ] = SLM_DMND_READ|SLM_LLC_ACCESS,
		[ C(RESULT_MISS)   ] = 0,
	},
	[ C(OP_WRITE) ] = {
		[ C(RESULT_ACCESS) ] = SLM_DMND_WRITE|SLM_LLC_ACCESS,
		[ C(RESULT_MISS)   ] = SLM_DMND_WRITE|SLM_LLC_MISS,
	},
	[ C(OP_PREFETCH) ] = {
		[ C(RESULT_ACCESS) ] = SLM_DMND_PREFETCH|SLM_LLC_ACCESS,
		[ C(RESULT_MISS)   ] = SLM_DMND_PREFETCH|SLM_LLC_MISS,
	},
 },
};

static __initconst const u64 slm_hw_cache_event_ids
				[PERF_COUNT_HW_CACHE_MAX]
				[PERF_COUNT_HW_CACHE_OP_MAX]
				[PERF_COUNT_HW_CACHE_RESULT_MAX] =
{
 [ C(L1D) ] = {
	[ C(OP_READ) ] = {
		[ C(RESULT_ACCESS) ] = 0,
		[ C(RESULT_MISS)   ] = 0x0104, /* LD_DCU_MISS */
	},
	[ C(OP_WRITE) ] = {
		[ C(RESULT_ACCESS) ] = 0,
		[ C(RESULT_MISS)   ] = 0,
	},
	[ C(OP_PREFETCH) ] = {
		[ C(RESULT_ACCESS) ] = 0,
		[ C(RESULT_MISS)   ] = 0,
	},
 },
 [ C(L1I ) ] = {
	[ C(OP_READ) ] = {
		[ C(RESULT_ACCESS) ] = 0x0380, /* ICACHE.ACCESSES */
		[ C(RESULT_MISS)   ] = 0x0280, /* ICACGE.MISSES */
	},
	[ C(OP_WRITE) ] = {
		[ C(RESULT_ACCESS) ] = -1,
		[ C(RESULT_MISS)   ] = -1,
	},
	[ C(OP_PREFETCH) ] = {
		[ C(RESULT_ACCESS) ] = 0,
		[ C(RESULT_MISS)   ] = 0,
	},
 },
 [ C(LL  ) ] = {
	[ C(OP_READ) ] = {
		/* OFFCORE_RESPONSE.ANY_DATA.LOCAL_CACHE */
		[ C(RESULT_ACCESS) ] = 0x01b7,
		[ C(RESULT_MISS)   ] = 0,
	},
	[ C(OP_WRITE) ] = {
		/* OFFCORE_RESPONSE.ANY_RFO.LOCAL_CACHE */
		[ C(RESULT_ACCESS) ] = 0x01b7,
		/* OFFCORE_RESPONSE.ANY_RFO.ANY_LLC_MISS */
		[ C(RESULT_MISS)   ] = 0x01b7,
	},
	[ C(OP_PREFETCH) ] = {
		/* OFFCORE_RESPONSE.PREFETCH.LOCAL_CACHE */
		[ C(RESULT_ACCESS) ] = 0x01b7,
		/* OFFCORE_RESPONSE.PREFETCH.ANY_LLC_MISS */
		[ C(RESULT_MISS)   ] = 0x01b7,
	},
 },
 [ C(DTLB) ] = {
	[ C(OP_READ) ] = {
		[ C(RESULT_ACCESS) ] = 0,
		[ C(RESULT_MISS)   ] = 0x0804, /* LD_DTLB_MISS */
	},
	[ C(OP_WRITE) ] = {
		[ C(RESULT_ACCESS) ] = 0,
		[ C(RESULT_MISS)   ] = 0,
	},
	[ C(OP_PREFETCH) ] = {
		[ C(RESULT_ACCESS) ] = 0,
		[ C(RESULT_MISS)   ] = 0,
	},
 },
 [ C(ITLB) ] = {
	[ C(OP_READ) ] = {
		[ C(RESULT_ACCESS) ] = 0x00c0, /* INST_RETIRED.ANY_P */
		[ C(RESULT_MISS)   ] = 0x40205, /* PAGE_WALKS.I_SIDE_WALKS */
	},
	[ C(OP_WRITE) ] = {
		[ C(RESULT_ACCESS) ] = -1,
		[ C(RESULT_MISS)   ] = -1,
	},
	[ C(OP_PREFETCH) ] = {
		[ C(RESULT_ACCESS) ] = -1,
		[ C(RESULT_MISS)   ] = -1,
	},
 },
 [ C(BPU ) ] = {
	[ C(OP_READ) ] = {
		[ C(RESULT_ACCESS) ] = 0x00c4, /* BR_INST_RETIRED.ANY */
		[ C(RESULT_MISS)   ] = 0x00c5, /* BP_INST_RETIRED.MISPRED */
	},
	[ C(OP_WRITE) ] = {
		[ C(RESULT_ACCESS) ] = -1,
		[ C(RESULT_MISS)   ] = -1,
	},
	[ C(OP_PREFETCH) ] = {
		[ C(RESULT_ACCESS) ] = -1,
		[ C(RESULT_MISS)   ] = -1,
	},
 },
};

/*
 * Use from PMIs where the LBRs are already disabled.
 */
static void __intel_pmu_disable_all(void)
{
	struct cpu_hw_events *cpuc = this_cpu_ptr(&cpu_hw_events);

	wrmsrl(MSR_CORE_PERF_GLOBAL_CTRL, 0);

	if (test_bit(INTEL_PMC_IDX_FIXED_BTS, cpuc->active_mask))
		intel_pmu_disable_bts();
	else
		intel_bts_disable_local();

	intel_pmu_pebs_disable_all();
}

static void intel_pmu_disable_all(void)
{
	__intel_pmu_disable_all();
	intel_pmu_lbr_disable_all();
}

static void __intel_pmu_enable_all(int added, bool pmi)
{
	struct cpu_hw_events *cpuc = this_cpu_ptr(&cpu_hw_events);

	intel_pmu_pebs_enable_all();
	intel_pmu_lbr_enable_all(pmi);
	wrmsrl(MSR_CORE_PERF_GLOBAL_CTRL,
			x86_pmu.intel_ctrl & ~cpuc->intel_ctrl_guest_mask);

	if (test_bit(INTEL_PMC_IDX_FIXED_BTS, cpuc->active_mask)) {
		struct perf_event *event =
			cpuc->events[INTEL_PMC_IDX_FIXED_BTS];

		if (WARN_ON_ONCE(!event))
			return;

		intel_pmu_enable_bts(event->hw.config);
	} else
		intel_bts_enable_local();
}

static void intel_pmu_enable_all(int added)
{
	__intel_pmu_enable_all(added, false);
}

/*
 * Workaround for:
 *   Intel Errata AAK100 (model 26)
 *   Intel Errata AAP53  (model 30)
 *   Intel Errata BD53   (model 44)
 *
 * The official story:
 *   These chips need to be 'reset' when adding counters by programming the
 *   magic three (non-counting) events 0x4300B5, 0x4300D2, and 0x4300B1 either
 *   in sequence on the same PMC or on different PMCs.
 *
 * In practise it appears some of these events do in fact count, and
 * we need to programm all 4 events.
 */
static void intel_pmu_nhm_workaround(void)
{
	struct cpu_hw_events *cpuc = this_cpu_ptr(&cpu_hw_events);
	static const unsigned long nhm_magic[4] = {
		0x4300B5,
		0x4300D2,
		0x4300B1,
		0x4300B1
	};
	struct perf_event *event;
	int i;

	/*
	 * The Errata requires below steps:
	 * 1) Clear MSR_IA32_PEBS_ENABLE and MSR_CORE_PERF_GLOBAL_CTRL;
	 * 2) Configure 4 PERFEVTSELx with the magic events and clear
	 *    the corresponding PMCx;
	 * 3) set bit0~bit3 of MSR_CORE_PERF_GLOBAL_CTRL;
	 * 4) Clear MSR_CORE_PERF_GLOBAL_CTRL;
	 * 5) Clear 4 pairs of ERFEVTSELx and PMCx;
	 */

	/*
	 * The real steps we choose are a little different from above.
	 * A) To reduce MSR operations, we don't run step 1) as they
	 *    are already cleared before this function is called;
	 * B) Call x86_perf_event_update to save PMCx before configuring
	 *    PERFEVTSELx with magic number;
	 * C) With step 5), we do clear only when the PERFEVTSELx is
	 *    not used currently.
	 * D) Call x86_perf_event_set_period to restore PMCx;
	 */

	/* We always operate 4 pairs of PERF Counters */
	for (i = 0; i < 4; i++) {
		event = cpuc->events[i];
		if (event)
			x86_perf_event_update(event);
	}

	for (i = 0; i < 4; i++) {
		wrmsrl(MSR_ARCH_PERFMON_EVENTSEL0 + i, nhm_magic[i]);
		wrmsrl(MSR_ARCH_PERFMON_PERFCTR0 + i, 0x0);
	}

	wrmsrl(MSR_CORE_PERF_GLOBAL_CTRL, 0xf);
	wrmsrl(MSR_CORE_PERF_GLOBAL_CTRL, 0x0);

	for (i = 0; i < 4; i++) {
		event = cpuc->events[i];

		if (event) {
			x86_perf_event_set_period(event);
			__x86_pmu_enable_event(&event->hw,
					ARCH_PERFMON_EVENTSEL_ENABLE);
		} else
			wrmsrl(MSR_ARCH_PERFMON_EVENTSEL0 + i, 0x0);
	}
}

static void intel_pmu_nhm_enable_all(int added)
{
	if (added)
		intel_pmu_nhm_workaround();
	intel_pmu_enable_all(added);
}

static inline u64 intel_pmu_get_status(void)
{
	u64 status;

	rdmsrl(MSR_CORE_PERF_GLOBAL_STATUS, status);

	return status;
}

static inline void intel_pmu_ack_status(u64 ack)
{
	wrmsrl(MSR_CORE_PERF_GLOBAL_OVF_CTRL, ack);
}

static void intel_pmu_disable_fixed(struct hw_perf_event *hwc)
{
	int idx = hwc->idx - INTEL_PMC_IDX_FIXED;
	u64 ctrl_val, mask;

	mask = 0xfULL << (idx * 4);

	rdmsrl(hwc->config_base, ctrl_val);
	ctrl_val &= ~mask;
	wrmsrl(hwc->config_base, ctrl_val);
}

static inline bool event_is_checkpointed(struct perf_event *event)
{
	return (event->hw.config & HSW_IN_TX_CHECKPOINTED) != 0;
}

static void intel_pmu_disable_event(struct perf_event *event)
{
	struct hw_perf_event *hwc = &event->hw;
	struct cpu_hw_events *cpuc = this_cpu_ptr(&cpu_hw_events);

	if (unlikely(hwc->idx == INTEL_PMC_IDX_FIXED_BTS)) {
		intel_pmu_disable_bts();
		intel_pmu_drain_bts_buffer();
		return;
	}

	cpuc->intel_ctrl_guest_mask &= ~(1ull << hwc->idx);
	cpuc->intel_ctrl_host_mask &= ~(1ull << hwc->idx);
	cpuc->intel_cp_status &= ~(1ull << hwc->idx);

	/*
	 * must disable before any actual event
	 * because any event may be combined with LBR
	 */
	if (needs_branch_stack(event))
		intel_pmu_lbr_disable(event);

	if (unlikely(hwc->config_base == MSR_ARCH_PERFMON_FIXED_CTR_CTRL)) {
		intel_pmu_disable_fixed(hwc);
		return;
	}

	x86_pmu_disable_event(event);

	if (unlikely(event->attr.precise_ip))
		intel_pmu_pebs_disable(event);
}

static void intel_pmu_enable_fixed(struct hw_perf_event *hwc)
{
	int idx = hwc->idx - INTEL_PMC_IDX_FIXED;
	u64 ctrl_val, bits, mask;

	/*
	 * Enable IRQ generation (0x8),
	 * and enable ring-3 counting (0x2) and ring-0 counting (0x1)
	 * if requested:
	 */
	bits = 0x8ULL;
	if (hwc->config & ARCH_PERFMON_EVENTSEL_USR)
		bits |= 0x2;
	if (hwc->config & ARCH_PERFMON_EVENTSEL_OS)
		bits |= 0x1;

	/*
	 * ANY bit is supported in v3 and up
	 */
	if (x86_pmu.version > 2 && hwc->config & ARCH_PERFMON_EVENTSEL_ANY)
		bits |= 0x4;

	bits <<= (idx * 4);
	mask = 0xfULL << (idx * 4);

	rdmsrl(hwc->config_base, ctrl_val);
	ctrl_val &= ~mask;
	ctrl_val |= bits;
	wrmsrl(hwc->config_base, ctrl_val);
}

static void intel_pmu_enable_event(struct perf_event *event)
{
	struct hw_perf_event *hwc = &event->hw;
	struct cpu_hw_events *cpuc = this_cpu_ptr(&cpu_hw_events);

	if (unlikely(hwc->idx == INTEL_PMC_IDX_FIXED_BTS)) {
		if (!__this_cpu_read(cpu_hw_events.enabled))
			return;

		intel_pmu_enable_bts(hwc->config);
		return;
	}
	/*
	 * must enabled before any actual event
	 * because any event may be combined with LBR
	 */
	if (needs_branch_stack(event))
		intel_pmu_lbr_enable(event);

	if (event->attr.exclude_host)
		cpuc->intel_ctrl_guest_mask |= (1ull << hwc->idx);
	if (event->attr.exclude_guest)
		cpuc->intel_ctrl_host_mask |= (1ull << hwc->idx);

	if (unlikely(event_is_checkpointed(event)))
		cpuc->intel_cp_status |= (1ull << hwc->idx);

	if (unlikely(hwc->config_base == MSR_ARCH_PERFMON_FIXED_CTR_CTRL)) {
		intel_pmu_enable_fixed(hwc);
		return;
	}

	if (unlikely(event->attr.precise_ip))
		intel_pmu_pebs_enable(event);

	__x86_pmu_enable_event(hwc, ARCH_PERFMON_EVENTSEL_ENABLE);
}

/*
 * Save and restart an expired event. Called by NMI contexts,
 * so it has to be careful about preempting normal event ops:
 */
int intel_pmu_save_and_restart(struct perf_event *event)
{
	x86_perf_event_update(event);
	/*
	 * For a checkpointed counter always reset back to 0.  This
	 * avoids a situation where the counter overflows, aborts the
	 * transaction and is then set back to shortly before the
	 * overflow, and overflows and aborts again.
	 */
	if (unlikely(event_is_checkpointed(event))) {
		/* No race with NMIs because the counter should not be armed */
		wrmsrl(event->hw.event_base, 0);
		local64_set(&event->hw.prev_count, 0);
	}
	return x86_perf_event_set_period(event);
}

static void intel_pmu_reset(void)
{
	struct debug_store *ds = __this_cpu_read(cpu_hw_events.ds);
	unsigned long flags;
	int idx;

	if (!x86_pmu.num_counters)
		return;

	local_irq_save(flags);

	pr_info("clearing PMU state on CPU#%d\n", smp_processor_id());

	for (idx = 0; idx < x86_pmu.num_counters; idx++) {
		wrmsrl_safe(x86_pmu_config_addr(idx), 0ull);
		wrmsrl_safe(x86_pmu_event_addr(idx),  0ull);
	}
	for (idx = 0; idx < x86_pmu.num_counters_fixed; idx++)
		wrmsrl_safe(MSR_ARCH_PERFMON_FIXED_CTR0 + idx, 0ull);

	if (ds)
		ds->bts_index = ds->bts_buffer_base;

	/* Ack all overflows and disable fixed counters */
	if (x86_pmu.version >= 2) {
		intel_pmu_ack_status(intel_pmu_get_status());
		wrmsrl(MSR_CORE_PERF_GLOBAL_CTRL, 0);
	}

	/* Reset LBRs and LBR freezing */
	if (x86_pmu.lbr_nr) {
		update_debugctlmsr(get_debugctlmsr() &
			~(DEBUGCTLMSR_FREEZE_LBRS_ON_PMI|DEBUGCTLMSR_LBR));
	}

	local_irq_restore(flags);
}

/*
 * This handler is triggered by the local APIC, so the APIC IRQ handling
 * rules apply:
 */
static int intel_pmu_handle_irq(struct pt_regs *regs)
{
	struct perf_sample_data data;
	struct cpu_hw_events *cpuc;
	int bit, loops;
	u64 status;
	int handled;

	cpuc = this_cpu_ptr(&cpu_hw_events);

	/*
	 * No known reason to not always do late ACK,
	 * but just in case do it opt-in.
	 */
	if (!x86_pmu.late_ack)
		apic_write(APIC_LVTPC, APIC_DM_NMI);
	__intel_pmu_disable_all();
	handled = intel_pmu_drain_bts_buffer();
	handled += intel_bts_interrupt();
	status = intel_pmu_get_status();
	if (!status)
		goto done;

	loops = 0;
again:
	intel_pmu_lbr_read();
	intel_pmu_ack_status(status);
	if (++loops > 100) {
		static bool warned = false;
		if (!warned) {
			WARN(1, "perfevents: irq loop stuck!\n");
			perf_event_print_debug();
			warned = true;
		}
		intel_pmu_reset();
		goto done;
	}

	inc_irq_stat(apic_perf_irqs);


	/*
	 * Ignore a range of extra bits in status that do not indicate
	 * overflow by themselves.
	 */
	status &= ~(GLOBAL_STATUS_COND_CHG |
		    GLOBAL_STATUS_ASIF |
		    GLOBAL_STATUS_LBRS_FROZEN);
	if (!status)
		goto done;

	/*
	 * PEBS overflow sets bit 62 in the global status register
	 */
	if (__test_and_clear_bit(62, (unsigned long *)&status)) {
		handled++;
		x86_pmu.drain_pebs(regs);
	}

	/*
	 * Intel PT
	 */
	if (__test_and_clear_bit(55, (unsigned long *)&status)) {
		handled++;
		intel_pt_interrupt();
	}

	/*
	 * Checkpointed counters can lead to 'spurious' PMIs because the
	 * rollback caused by the PMI will have cleared the overflow status
	 * bit. Therefore always force probe these counters.
	 */
	status |= cpuc->intel_cp_status;

	for_each_set_bit(bit, (unsigned long *)&status, X86_PMC_IDX_MAX) {
		struct perf_event *event = cpuc->events[bit];

		handled++;

		if (!test_bit(bit, cpuc->active_mask))
			continue;

		if (!intel_pmu_save_and_restart(event))
			continue;

		perf_sample_data_init(&data, 0, event->hw.last_period);

		if (has_branch_stack(event))
			data.br_stack = &cpuc->lbr_stack;

		if (perf_event_overflow(event, &data, regs))
			x86_pmu_stop(event, 0);
	}

	/*
	 * Repeat if there is more work to be done:
	 */
	status = intel_pmu_get_status();
	if (status)
		goto again;

done:
	__intel_pmu_enable_all(0, true);
	/*
	 * Only unmask the NMI after the overflow counters
	 * have been reset. This avoids spurious NMIs on
	 * Haswell CPUs.
	 */
	if (x86_pmu.late_ack)
		apic_write(APIC_LVTPC, APIC_DM_NMI);
	return handled;
}

static struct event_constraint *
intel_bts_constraints(struct perf_event *event)
{
	struct hw_perf_event *hwc = &event->hw;
	unsigned int hw_event, bts_event;

	if (event->attr.freq)
		return NULL;

	hw_event = hwc->config & INTEL_ARCH_EVENT_MASK;
	bts_event = x86_pmu.event_map(PERF_COUNT_HW_BRANCH_INSTRUCTIONS);

	if (unlikely(hw_event == bts_event && hwc->sample_period == 1))
		return &bts_constraint;

	return NULL;
}

static int intel_alt_er(int idx, u64 config)
{
	int alt_idx;
	if (!(x86_pmu.flags & PMU_FL_HAS_RSP_1))
		return idx;

	if (idx == EXTRA_REG_RSP_0)
		alt_idx = EXTRA_REG_RSP_1;

	if (idx == EXTRA_REG_RSP_1)
		alt_idx = EXTRA_REG_RSP_0;
<<<<<<< HEAD

	if (config & ~x86_pmu.extra_regs[alt_idx].valid_mask)
		return idx;

=======

	if (config & ~x86_pmu.extra_regs[alt_idx].valid_mask)
		return idx;

>>>>>>> 9f30a04d
	return alt_idx;
}

static void intel_fixup_er(struct perf_event *event, int idx)
{
	event->hw.extra_reg.idx = idx;

	if (idx == EXTRA_REG_RSP_0) {
		event->hw.config &= ~INTEL_ARCH_EVENT_MASK;
		event->hw.config |= x86_pmu.extra_regs[EXTRA_REG_RSP_0].event;
		event->hw.extra_reg.reg = MSR_OFFCORE_RSP_0;
	} else if (idx == EXTRA_REG_RSP_1) {
		event->hw.config &= ~INTEL_ARCH_EVENT_MASK;
		event->hw.config |= x86_pmu.extra_regs[EXTRA_REG_RSP_1].event;
		event->hw.extra_reg.reg = MSR_OFFCORE_RSP_1;
	}
}

/*
 * manage allocation of shared extra msr for certain events
 *
 * sharing can be:
 * per-cpu: to be shared between the various events on a single PMU
 * per-core: per-cpu + shared by HT threads
 */
static struct event_constraint *
__intel_shared_reg_get_constraints(struct cpu_hw_events *cpuc,
				   struct perf_event *event,
				   struct hw_perf_event_extra *reg)
{
	struct event_constraint *c = &emptyconstraint;
	struct er_account *era;
	unsigned long flags;
	int idx = reg->idx;

	/*
	 * reg->alloc can be set due to existing state, so for fake cpuc we
	 * need to ignore this, otherwise we might fail to allocate proper fake
	 * state for this extra reg constraint. Also see the comment below.
	 */
	if (reg->alloc && !cpuc->is_fake)
		return NULL; /* call x86_get_event_constraint() */

again:
	era = &cpuc->shared_regs->regs[idx];
	/*
	 * we use spin_lock_irqsave() to avoid lockdep issues when
	 * passing a fake cpuc
	 */
	raw_spin_lock_irqsave(&era->lock, flags);

	if (!atomic_read(&era->ref) || era->config == reg->config) {

		/*
		 * If its a fake cpuc -- as per validate_{group,event}() we
		 * shouldn't touch event state and we can avoid doing so
		 * since both will only call get_event_constraints() once
		 * on each event, this avoids the need for reg->alloc.
		 *
		 * Not doing the ER fixup will only result in era->reg being
		 * wrong, but since we won't actually try and program hardware
		 * this isn't a problem either.
		 */
		if (!cpuc->is_fake) {
			if (idx != reg->idx)
				intel_fixup_er(event, idx);

			/*
			 * x86_schedule_events() can call get_event_constraints()
			 * multiple times on events in the case of incremental
			 * scheduling(). reg->alloc ensures we only do the ER
			 * allocation once.
			 */
			reg->alloc = 1;
		}

		/* lock in msr value */
		era->config = reg->config;
		era->reg = reg->reg;

		/* one more user */
		atomic_inc(&era->ref);

		/*
		 * need to call x86_get_event_constraint()
		 * to check if associated event has constraints
		 */
		c = NULL;
	} else {
		idx = intel_alt_er(idx, reg->config);
		if (idx != reg->idx) {
			raw_spin_unlock_irqrestore(&era->lock, flags);
			goto again;
		}
	}
	raw_spin_unlock_irqrestore(&era->lock, flags);

	return c;
}

static void
__intel_shared_reg_put_constraints(struct cpu_hw_events *cpuc,
				   struct hw_perf_event_extra *reg)
{
	struct er_account *era;

	/*
	 * Only put constraint if extra reg was actually allocated. Also takes
	 * care of event which do not use an extra shared reg.
	 *
	 * Also, if this is a fake cpuc we shouldn't touch any event state
	 * (reg->alloc) and we don't care about leaving inconsistent cpuc state
	 * either since it'll be thrown out.
	 */
	if (!reg->alloc || cpuc->is_fake)
		return;

	era = &cpuc->shared_regs->regs[reg->idx];

	/* one fewer user */
	atomic_dec(&era->ref);

	/* allocate again next time */
	reg->alloc = 0;
}

static struct event_constraint *
intel_shared_regs_constraints(struct cpu_hw_events *cpuc,
			      struct perf_event *event)
{
	struct event_constraint *c = NULL, *d;
	struct hw_perf_event_extra *xreg, *breg;

	xreg = &event->hw.extra_reg;
	if (xreg->idx != EXTRA_REG_NONE) {
		c = __intel_shared_reg_get_constraints(cpuc, event, xreg);
		if (c == &emptyconstraint)
			return c;
	}
	breg = &event->hw.branch_reg;
	if (breg->idx != EXTRA_REG_NONE) {
		d = __intel_shared_reg_get_constraints(cpuc, event, breg);
		if (d == &emptyconstraint) {
			__intel_shared_reg_put_constraints(cpuc, xreg);
			c = d;
		}
	}
	return c;
}

struct event_constraint *
x86_get_event_constraints(struct cpu_hw_events *cpuc, int idx,
			  struct perf_event *event)
{
	struct event_constraint *c;

	if (x86_pmu.event_constraints) {
		for_each_event_constraint(c, x86_pmu.event_constraints) {
			if ((event->hw.config & c->cmask) == c->code) {
				event->hw.flags |= c->flags;
				return c;
			}
		}
	}

	return &unconstrained;
}

static struct event_constraint *
__intel_get_event_constraints(struct cpu_hw_events *cpuc, int idx,
			    struct perf_event *event)
{
	struct event_constraint *c;

	c = intel_bts_constraints(event);
	if (c)
		return c;

	c = intel_shared_regs_constraints(cpuc, event);
	if (c)
		return c;

	c = intel_pebs_constraints(event);
	if (c)
		return c;

	return x86_get_event_constraints(cpuc, idx, event);
}

static void
intel_start_scheduling(struct cpu_hw_events *cpuc)
{
	struct intel_excl_cntrs *excl_cntrs = cpuc->excl_cntrs;
	struct intel_excl_states *xl;
	int tid = cpuc->excl_thread_id;

	/*
	 * nothing needed if in group validation mode
	 */
	if (cpuc->is_fake || !is_ht_workaround_enabled())
		return;

	/*
	 * no exclusion needed
	 */
	if (WARN_ON_ONCE(!excl_cntrs))
		return;

	xl = &excl_cntrs->states[tid];

	xl->sched_started = true;
	/*
	 * lock shared state until we are done scheduling
	 * in stop_event_scheduling()
	 * makes scheduling appear as a transaction
	 */
	raw_spin_lock(&excl_cntrs->lock);
}

static void intel_commit_scheduling(struct cpu_hw_events *cpuc, int idx, int cntr)
{
	struct intel_excl_cntrs *excl_cntrs = cpuc->excl_cntrs;
	struct event_constraint *c = cpuc->event_constraint[idx];
	struct intel_excl_states *xl;
	int tid = cpuc->excl_thread_id;

	if (cpuc->is_fake || !is_ht_workaround_enabled())
		return;

	if (WARN_ON_ONCE(!excl_cntrs))
		return;

	if (!(c->flags & PERF_X86_EVENT_DYNAMIC))
		return;

	xl = &excl_cntrs->states[tid];

	lockdep_assert_held(&excl_cntrs->lock);

	if (c->flags & PERF_X86_EVENT_EXCL)
		xl->state[cntr] = INTEL_EXCL_EXCLUSIVE;
	else
		xl->state[cntr] = INTEL_EXCL_SHARED;
}

static void
intel_stop_scheduling(struct cpu_hw_events *cpuc)
{
	struct intel_excl_cntrs *excl_cntrs = cpuc->excl_cntrs;
	struct intel_excl_states *xl;
	int tid = cpuc->excl_thread_id;

	/*
	 * nothing needed if in group validation mode
	 */
	if (cpuc->is_fake || !is_ht_workaround_enabled())
		return;
	/*
	 * no exclusion needed
	 */
	if (WARN_ON_ONCE(!excl_cntrs))
		return;

	xl = &excl_cntrs->states[tid];

	xl->sched_started = false;
	/*
	 * release shared state lock (acquired in intel_start_scheduling())
	 */
	raw_spin_unlock(&excl_cntrs->lock);
}

static struct event_constraint *
intel_get_excl_constraints(struct cpu_hw_events *cpuc, struct perf_event *event,
			   int idx, struct event_constraint *c)
{
	struct intel_excl_cntrs *excl_cntrs = cpuc->excl_cntrs;
	struct intel_excl_states *xlo;
	int tid = cpuc->excl_thread_id;
	int is_excl, i;

	/*
	 * validating a group does not require
	 * enforcing cross-thread  exclusion
	 */
	if (cpuc->is_fake || !is_ht_workaround_enabled())
		return c;

	/*
	 * no exclusion needed
	 */
	if (WARN_ON_ONCE(!excl_cntrs))
		return c;

	/*
	 * because we modify the constraint, we need
	 * to make a copy. Static constraints come
	 * from static const tables.
	 *
	 * only needed when constraint has not yet
	 * been cloned (marked dynamic)
	 */
	if (!(c->flags & PERF_X86_EVENT_DYNAMIC)) {
		struct event_constraint *cx;

		/*
		 * grab pre-allocated constraint entry
		 */
		cx = &cpuc->constraint_list[idx];

		/*
		 * initialize dynamic constraint
		 * with static constraint
		 */
		*cx = *c;

		/*
		 * mark constraint as dynamic, so we
		 * can free it later on
		 */
		cx->flags |= PERF_X86_EVENT_DYNAMIC;
		c = cx;
	}

	/*
	 * From here on, the constraint is dynamic.
	 * Either it was just allocated above, or it
	 * was allocated during a earlier invocation
	 * of this function
	 */

	/*
	 * state of sibling HT
	 */
	xlo = &excl_cntrs->states[tid ^ 1];

	/*
	 * event requires exclusive counter access
	 * across HT threads
	 */
	is_excl = c->flags & PERF_X86_EVENT_EXCL;
	if (is_excl && !(event->hw.flags & PERF_X86_EVENT_EXCL_ACCT)) {
		event->hw.flags |= PERF_X86_EVENT_EXCL_ACCT;
		if (!cpuc->n_excl++)
			WRITE_ONCE(excl_cntrs->has_exclusive[tid], 1);
	}

	/*
	 * Modify static constraint with current dynamic
	 * state of thread
	 *
	 * EXCLUSIVE: sibling counter measuring exclusive event
	 * SHARED   : sibling counter measuring non-exclusive event
	 * UNUSED   : sibling counter unused
	 */
	for_each_set_bit(i, c->idxmsk, X86_PMC_IDX_MAX) {
		/*
		 * exclusive event in sibling counter
		 * our corresponding counter cannot be used
		 * regardless of our event
		 */
		if (xlo->state[i] == INTEL_EXCL_EXCLUSIVE)
			__clear_bit(i, c->idxmsk);
		/*
		 * if measuring an exclusive event, sibling
		 * measuring non-exclusive, then counter cannot
		 * be used
		 */
		if (is_excl && xlo->state[i] == INTEL_EXCL_SHARED)
			__clear_bit(i, c->idxmsk);
	}

	/*
	 * recompute actual bit weight for scheduling algorithm
	 */
	c->weight = hweight64(c->idxmsk64);

	/*
	 * if we return an empty mask, then switch
	 * back to static empty constraint to avoid
	 * the cost of freeing later on
	 */
	if (c->weight == 0)
		c = &emptyconstraint;

	return c;
}

static struct event_constraint *
intel_get_event_constraints(struct cpu_hw_events *cpuc, int idx,
			    struct perf_event *event)
{
	struct event_constraint *c1 = NULL;
	struct event_constraint *c2;

	if (idx >= 0) /* fake does < 0 */
		c1 = cpuc->event_constraint[idx];

	/*
	 * first time only
	 * - static constraint: no change across incremental scheduling calls
	 * - dynamic constraint: handled by intel_get_excl_constraints()
	 */
	c2 = __intel_get_event_constraints(cpuc, idx, event);
	if (c1 && (c1->flags & PERF_X86_EVENT_DYNAMIC)) {
		bitmap_copy(c1->idxmsk, c2->idxmsk, X86_PMC_IDX_MAX);
		c1->weight = c2->weight;
		c2 = c1;
	}

	if (cpuc->excl_cntrs)
		return intel_get_excl_constraints(cpuc, event, idx, c2);

	return c2;
}

static void intel_put_excl_constraints(struct cpu_hw_events *cpuc,
		struct perf_event *event)
{
	struct hw_perf_event *hwc = &event->hw;
	struct intel_excl_cntrs *excl_cntrs = cpuc->excl_cntrs;
	int tid = cpuc->excl_thread_id;
	struct intel_excl_states *xl;

	/*
	 * nothing needed if in group validation mode
	 */
	if (cpuc->is_fake)
		return;

	if (WARN_ON_ONCE(!excl_cntrs))
		return;

	if (hwc->flags & PERF_X86_EVENT_EXCL_ACCT) {
		hwc->flags &= ~PERF_X86_EVENT_EXCL_ACCT;
		if (!--cpuc->n_excl)
			WRITE_ONCE(excl_cntrs->has_exclusive[tid], 0);
	}

	/*
	 * If event was actually assigned, then mark the counter state as
	 * unused now.
	 */
	if (hwc->idx >= 0) {
		xl = &excl_cntrs->states[tid];

		/*
		 * put_constraint may be called from x86_schedule_events()
		 * which already has the lock held so here make locking
		 * conditional.
		 */
		if (!xl->sched_started)
			raw_spin_lock(&excl_cntrs->lock);

		xl->state[hwc->idx] = INTEL_EXCL_UNUSED;

		if (!xl->sched_started)
			raw_spin_unlock(&excl_cntrs->lock);
	}
}

static void
intel_put_shared_regs_event_constraints(struct cpu_hw_events *cpuc,
					struct perf_event *event)
{
	struct hw_perf_event_extra *reg;

	reg = &event->hw.extra_reg;
	if (reg->idx != EXTRA_REG_NONE)
		__intel_shared_reg_put_constraints(cpuc, reg);

	reg = &event->hw.branch_reg;
	if (reg->idx != EXTRA_REG_NONE)
		__intel_shared_reg_put_constraints(cpuc, reg);
}

static void intel_put_event_constraints(struct cpu_hw_events *cpuc,
					struct perf_event *event)
{
	intel_put_shared_regs_event_constraints(cpuc, event);

	/*
	 * is PMU has exclusive counter restrictions, then
	 * all events are subject to and must call the
	 * put_excl_constraints() routine
	 */
	if (cpuc->excl_cntrs)
		intel_put_excl_constraints(cpuc, event);
}

static void intel_pebs_aliases_core2(struct perf_event *event)
{
	if ((event->hw.config & X86_RAW_EVENT_MASK) == 0x003c) {
		/*
		 * Use an alternative encoding for CPU_CLK_UNHALTED.THREAD_P
		 * (0x003c) so that we can use it with PEBS.
		 *
		 * The regular CPU_CLK_UNHALTED.THREAD_P event (0x003c) isn't
		 * PEBS capable. However we can use INST_RETIRED.ANY_P
		 * (0x00c0), which is a PEBS capable event, to get the same
		 * count.
		 *
		 * INST_RETIRED.ANY_P counts the number of cycles that retires
		 * CNTMASK instructions. By setting CNTMASK to a value (16)
		 * larger than the maximum number of instructions that can be
		 * retired per cycle (4) and then inverting the condition, we
		 * count all cycles that retire 16 or less instructions, which
		 * is every cycle.
		 *
		 * Thereby we gain a PEBS capable cycle counter.
		 */
		u64 alt_config = X86_CONFIG(.event=0xc0, .inv=1, .cmask=16);

		alt_config |= (event->hw.config & ~X86_RAW_EVENT_MASK);
		event->hw.config = alt_config;
	}
}

static void intel_pebs_aliases_snb(struct perf_event *event)
{
	if ((event->hw.config & X86_RAW_EVENT_MASK) == 0x003c) {
		/*
		 * Use an alternative encoding for CPU_CLK_UNHALTED.THREAD_P
		 * (0x003c) so that we can use it with PEBS.
		 *
		 * The regular CPU_CLK_UNHALTED.THREAD_P event (0x003c) isn't
		 * PEBS capable. However we can use UOPS_RETIRED.ALL
		 * (0x01c2), which is a PEBS capable event, to get the same
		 * count.
		 *
		 * UOPS_RETIRED.ALL counts the number of cycles that retires
		 * CNTMASK micro-ops. By setting CNTMASK to a value (16)
		 * larger than the maximum number of micro-ops that can be
		 * retired per cycle (4) and then inverting the condition, we
		 * count all cycles that retire 16 or less micro-ops, which
		 * is every cycle.
		 *
		 * Thereby we gain a PEBS capable cycle counter.
		 */
		u64 alt_config = X86_CONFIG(.event=0xc2, .umask=0x01, .inv=1, .cmask=16);

		alt_config |= (event->hw.config & ~X86_RAW_EVENT_MASK);
		event->hw.config = alt_config;
	}
}

static unsigned long intel_pmu_free_running_flags(struct perf_event *event)
{
	unsigned long flags = x86_pmu.free_running_flags;

	if (event->attr.use_clockid)
		flags &= ~PERF_SAMPLE_TIME;
	return flags;
}

static int intel_pmu_hw_config(struct perf_event *event)
{
	int ret = x86_pmu_hw_config(event);

	if (ret)
		return ret;

	if (event->attr.precise_ip) {
		if (!event->attr.freq) {
			event->hw.flags |= PERF_X86_EVENT_AUTO_RELOAD;
			if (!(event->attr.sample_type &
			      ~intel_pmu_free_running_flags(event)))
				event->hw.flags |= PERF_X86_EVENT_FREERUNNING;
		}
		if (x86_pmu.pebs_aliases)
			x86_pmu.pebs_aliases(event);
	}

	if (needs_branch_stack(event)) {
		ret = intel_pmu_setup_lbr_filter(event);
		if (ret)
			return ret;

		/*
		 * BTS is set up earlier in this path, so don't account twice
		 */
		if (!intel_pmu_has_bts(event)) {
			/* disallow lbr if conflicting events are present */
			if (x86_add_exclusive(x86_lbr_exclusive_lbr))
				return -EBUSY;

			event->destroy = hw_perf_lbr_event_destroy;
		}
	}

	if (event->attr.type != PERF_TYPE_RAW)
		return 0;

	if (!(event->attr.config & ARCH_PERFMON_EVENTSEL_ANY))
		return 0;

	if (x86_pmu.version < 3)
		return -EINVAL;

	if (perf_paranoid_cpu() && !capable(CAP_SYS_ADMIN))
		return -EACCES;

	event->hw.config |= ARCH_PERFMON_EVENTSEL_ANY;

	return 0;
}

struct perf_guest_switch_msr *perf_guest_get_msrs(int *nr)
{
	if (x86_pmu.guest_get_msrs)
		return x86_pmu.guest_get_msrs(nr);
	*nr = 0;
	return NULL;
}
EXPORT_SYMBOL_GPL(perf_guest_get_msrs);

static struct perf_guest_switch_msr *intel_guest_get_msrs(int *nr)
{
	struct cpu_hw_events *cpuc = this_cpu_ptr(&cpu_hw_events);
	struct perf_guest_switch_msr *arr = cpuc->guest_switch_msrs;

	arr[0].msr = MSR_CORE_PERF_GLOBAL_CTRL;
	arr[0].host = x86_pmu.intel_ctrl & ~cpuc->intel_ctrl_guest_mask;
	arr[0].guest = x86_pmu.intel_ctrl & ~cpuc->intel_ctrl_host_mask;
	/*
	 * If PMU counter has PEBS enabled it is not enough to disable counter
	 * on a guest entry since PEBS memory write can overshoot guest entry
	 * and corrupt guest memory. Disabling PEBS solves the problem.
	 */
	arr[1].msr = MSR_IA32_PEBS_ENABLE;
	arr[1].host = cpuc->pebs_enabled;
	arr[1].guest = 0;

	*nr = 2;
	return arr;
}

static struct perf_guest_switch_msr *core_guest_get_msrs(int *nr)
{
	struct cpu_hw_events *cpuc = this_cpu_ptr(&cpu_hw_events);
	struct perf_guest_switch_msr *arr = cpuc->guest_switch_msrs;
	int idx;

	for (idx = 0; idx < x86_pmu.num_counters; idx++)  {
		struct perf_event *event = cpuc->events[idx];

		arr[idx].msr = x86_pmu_config_addr(idx);
		arr[idx].host = arr[idx].guest = 0;

		if (!test_bit(idx, cpuc->active_mask))
			continue;

		arr[idx].host = arr[idx].guest =
			event->hw.config | ARCH_PERFMON_EVENTSEL_ENABLE;

		if (event->attr.exclude_host)
			arr[idx].host &= ~ARCH_PERFMON_EVENTSEL_ENABLE;
		else if (event->attr.exclude_guest)
			arr[idx].guest &= ~ARCH_PERFMON_EVENTSEL_ENABLE;
	}

	*nr = x86_pmu.num_counters;
	return arr;
}

static void core_pmu_enable_event(struct perf_event *event)
{
	if (!event->attr.exclude_host)
		x86_pmu_enable_event(event);
}

static void core_pmu_enable_all(int added)
{
	struct cpu_hw_events *cpuc = this_cpu_ptr(&cpu_hw_events);
	int idx;

	for (idx = 0; idx < x86_pmu.num_counters; idx++) {
		struct hw_perf_event *hwc = &cpuc->events[idx]->hw;

		if (!test_bit(idx, cpuc->active_mask) ||
				cpuc->events[idx]->attr.exclude_host)
			continue;

		__x86_pmu_enable_event(hwc, ARCH_PERFMON_EVENTSEL_ENABLE);
	}
}

static int hsw_hw_config(struct perf_event *event)
{
	int ret = intel_pmu_hw_config(event);

	if (ret)
		return ret;
	if (!boot_cpu_has(X86_FEATURE_RTM) && !boot_cpu_has(X86_FEATURE_HLE))
		return 0;
	event->hw.config |= event->attr.config & (HSW_IN_TX|HSW_IN_TX_CHECKPOINTED);

	/*
	 * IN_TX/IN_TX-CP filters are not supported by the Haswell PMU with
	 * PEBS or in ANY thread mode. Since the results are non-sensical forbid
	 * this combination.
	 */
	if ((event->hw.config & (HSW_IN_TX|HSW_IN_TX_CHECKPOINTED)) &&
	     ((event->hw.config & ARCH_PERFMON_EVENTSEL_ANY) ||
	      event->attr.precise_ip > 0))
		return -EOPNOTSUPP;

	if (event_is_checkpointed(event)) {
		/*
		 * Sampling of checkpointed events can cause situations where
		 * the CPU constantly aborts because of a overflow, which is
		 * then checkpointed back and ignored. Forbid checkpointing
		 * for sampling.
		 *
		 * But still allow a long sampling period, so that perf stat
		 * from KVM works.
		 */
		if (event->attr.sample_period > 0 &&
		    event->attr.sample_period < 0x7fffffff)
			return -EOPNOTSUPP;
	}
	return 0;
}

static struct event_constraint counter2_constraint =
			EVENT_CONSTRAINT(0, 0x4, 0);

static struct event_constraint *
hsw_get_event_constraints(struct cpu_hw_events *cpuc, int idx,
			  struct perf_event *event)
{
	struct event_constraint *c;

	c = intel_get_event_constraints(cpuc, idx, event);

	/* Handle special quirk on in_tx_checkpointed only in counter 2 */
	if (event->hw.config & HSW_IN_TX_CHECKPOINTED) {
		if (c->idxmsk64 & (1U << 2))
			return &counter2_constraint;
		return &emptyconstraint;
	}

	return c;
}

/*
 * Broadwell:
 *
 * The INST_RETIRED.ALL period always needs to have lowest 6 bits cleared
 * (BDM55) and it must not use a period smaller than 100 (BDM11). We combine
 * the two to enforce a minimum period of 128 (the smallest value that has bits
 * 0-5 cleared and >= 100).
 *
 * Because of how the code in x86_perf_event_set_period() works, the truncation
 * of the lower 6 bits is 'harmless' as we'll occasionally add a longer period
 * to make up for the 'lost' events due to carrying the 'error' in period_left.
 *
 * Therefore the effective (average) period matches the requested period,
 * despite coarser hardware granularity.
 */
static unsigned bdw_limit_period(struct perf_event *event, unsigned left)
{
	if ((event->hw.config & INTEL_ARCH_EVENT_MASK) ==
			X86_CONFIG(.event=0xc0, .umask=0x01)) {
		if (left < 128)
			left = 128;
		left &= ~0x3fu;
	}
	return left;
}

PMU_FORMAT_ATTR(event,	"config:0-7"	);
PMU_FORMAT_ATTR(umask,	"config:8-15"	);
PMU_FORMAT_ATTR(edge,	"config:18"	);
PMU_FORMAT_ATTR(pc,	"config:19"	);
PMU_FORMAT_ATTR(any,	"config:21"	); /* v3 + */
PMU_FORMAT_ATTR(inv,	"config:23"	);
PMU_FORMAT_ATTR(cmask,	"config:24-31"	);
PMU_FORMAT_ATTR(in_tx,  "config:32");
PMU_FORMAT_ATTR(in_tx_cp, "config:33");

static struct attribute *intel_arch_formats_attr[] = {
	&format_attr_event.attr,
	&format_attr_umask.attr,
	&format_attr_edge.attr,
	&format_attr_pc.attr,
	&format_attr_inv.attr,
	&format_attr_cmask.attr,
	NULL,
};

ssize_t intel_event_sysfs_show(char *page, u64 config)
{
	u64 event = (config & ARCH_PERFMON_EVENTSEL_EVENT);

	return x86_event_sysfs_show(page, config, event);
}

struct intel_shared_regs *allocate_shared_regs(int cpu)
{
	struct intel_shared_regs *regs;
	int i;

	regs = kzalloc_node(sizeof(struct intel_shared_regs),
			    GFP_KERNEL, cpu_to_node(cpu));
	if (regs) {
		/*
		 * initialize the locks to keep lockdep happy
		 */
		for (i = 0; i < EXTRA_REG_MAX; i++)
			raw_spin_lock_init(&regs->regs[i].lock);

		regs->core_id = -1;
	}
	return regs;
}

static struct intel_excl_cntrs *allocate_excl_cntrs(int cpu)
{
	struct intel_excl_cntrs *c;

	c = kzalloc_node(sizeof(struct intel_excl_cntrs),
			 GFP_KERNEL, cpu_to_node(cpu));
	if (c) {
		raw_spin_lock_init(&c->lock);
		c->core_id = -1;
	}
	return c;
}

static int intel_pmu_cpu_prepare(int cpu)
{
	struct cpu_hw_events *cpuc = &per_cpu(cpu_hw_events, cpu);

	if (x86_pmu.extra_regs || x86_pmu.lbr_sel_map) {
		cpuc->shared_regs = allocate_shared_regs(cpu);
		if (!cpuc->shared_regs)
			goto err;
	}

	if (x86_pmu.flags & PMU_FL_EXCL_CNTRS) {
		size_t sz = X86_PMC_IDX_MAX * sizeof(struct event_constraint);

		cpuc->constraint_list = kzalloc(sz, GFP_KERNEL);
		if (!cpuc->constraint_list)
			goto err_shared_regs;

		cpuc->excl_cntrs = allocate_excl_cntrs(cpu);
		if (!cpuc->excl_cntrs)
			goto err_constraint_list;

		cpuc->excl_thread_id = 0;
	}

	return NOTIFY_OK;

err_constraint_list:
	kfree(cpuc->constraint_list);
	cpuc->constraint_list = NULL;

err_shared_regs:
	kfree(cpuc->shared_regs);
	cpuc->shared_regs = NULL;

err:
	return NOTIFY_BAD;
}

static void intel_pmu_cpu_starting(int cpu)
{
	struct cpu_hw_events *cpuc = &per_cpu(cpu_hw_events, cpu);
	int core_id = topology_core_id(cpu);
	int i;

	init_debug_store_on_cpu(cpu);
	/*
	 * Deal with CPUs that don't clear their LBRs on power-up.
	 */
	intel_pmu_lbr_reset();

	cpuc->lbr_sel = NULL;

	if (!cpuc->shared_regs)
		return;

	if (!(x86_pmu.flags & PMU_FL_NO_HT_SHARING)) {
		void **onln = &cpuc->kfree_on_online[X86_PERF_KFREE_SHARED];

		for_each_cpu(i, topology_sibling_cpumask(cpu)) {
			struct intel_shared_regs *pc;

			pc = per_cpu(cpu_hw_events, i).shared_regs;
			if (pc && pc->core_id == core_id) {
				*onln = cpuc->shared_regs;
				cpuc->shared_regs = pc;
				break;
			}
		}
		cpuc->shared_regs->core_id = core_id;
		cpuc->shared_regs->refcnt++;
	}

	if (x86_pmu.lbr_sel_map)
		cpuc->lbr_sel = &cpuc->shared_regs->regs[EXTRA_REG_LBR];

	if (x86_pmu.flags & PMU_FL_EXCL_CNTRS) {
		for_each_cpu(i, topology_sibling_cpumask(cpu)) {
			struct intel_excl_cntrs *c;

			c = per_cpu(cpu_hw_events, i).excl_cntrs;
			if (c && c->core_id == core_id) {
				cpuc->kfree_on_online[1] = cpuc->excl_cntrs;
				cpuc->excl_cntrs = c;
				cpuc->excl_thread_id = 1;
				break;
			}
		}
		cpuc->excl_cntrs->core_id = core_id;
		cpuc->excl_cntrs->refcnt++;
	}
}

static void free_excl_cntrs(int cpu)
{
	struct cpu_hw_events *cpuc = &per_cpu(cpu_hw_events, cpu);
	struct intel_excl_cntrs *c;

	c = cpuc->excl_cntrs;
	if (c) {
		if (c->core_id == -1 || --c->refcnt == 0)
			kfree(c);
		cpuc->excl_cntrs = NULL;
		kfree(cpuc->constraint_list);
		cpuc->constraint_list = NULL;
	}
}

static void intel_pmu_cpu_dying(int cpu)
{
	struct cpu_hw_events *cpuc = &per_cpu(cpu_hw_events, cpu);
	struct intel_shared_regs *pc;

	pc = cpuc->shared_regs;
	if (pc) {
		if (pc->core_id == -1 || --pc->refcnt == 0)
			kfree(pc);
		cpuc->shared_regs = NULL;
	}

	free_excl_cntrs(cpu);

	fini_debug_store_on_cpu(cpu);
}

static void intel_pmu_sched_task(struct perf_event_context *ctx,
				 bool sched_in)
{
	if (x86_pmu.pebs_active)
		intel_pmu_pebs_sched_task(ctx, sched_in);
	if (x86_pmu.lbr_nr)
		intel_pmu_lbr_sched_task(ctx, sched_in);
}

PMU_FORMAT_ATTR(offcore_rsp, "config1:0-63");

PMU_FORMAT_ATTR(ldlat, "config1:0-15");

static struct attribute *intel_arch3_formats_attr[] = {
	&format_attr_event.attr,
	&format_attr_umask.attr,
	&format_attr_edge.attr,
	&format_attr_pc.attr,
	&format_attr_any.attr,
	&format_attr_inv.attr,
	&format_attr_cmask.attr,
	&format_attr_in_tx.attr,
	&format_attr_in_tx_cp.attr,

	&format_attr_offcore_rsp.attr, /* XXX do NHM/WSM + SNB breakout */
	&format_attr_ldlat.attr, /* PEBS load latency */
	NULL,
};

static __initconst const struct x86_pmu core_pmu = {
	.name			= "core",
	.handle_irq		= x86_pmu_handle_irq,
	.disable_all		= x86_pmu_disable_all,
	.enable_all		= core_pmu_enable_all,
	.enable			= core_pmu_enable_event,
	.disable		= x86_pmu_disable_event,
	.hw_config		= x86_pmu_hw_config,
	.schedule_events	= x86_schedule_events,
	.eventsel		= MSR_ARCH_PERFMON_EVENTSEL0,
	.perfctr		= MSR_ARCH_PERFMON_PERFCTR0,
	.event_map		= intel_pmu_event_map,
	.max_events		= ARRAY_SIZE(intel_perfmon_event_map),
	.apic			= 1,
	.free_running_flags	= PEBS_FREERUNNING_FLAGS,

	/*
	 * Intel PMCs cannot be accessed sanely above 32-bit width,
	 * so we install an artificial 1<<31 period regardless of
	 * the generic event period:
	 */
	.max_period		= (1ULL<<31) - 1,
	.get_event_constraints	= intel_get_event_constraints,
	.put_event_constraints	= intel_put_event_constraints,
	.event_constraints	= intel_core_event_constraints,
	.guest_get_msrs		= core_guest_get_msrs,
	.format_attrs		= intel_arch_formats_attr,
	.events_sysfs_show	= intel_event_sysfs_show,

	/*
	 * Virtual (or funny metal) CPU can define x86_pmu.extra_regs
	 * together with PMU version 1 and thus be using core_pmu with
	 * shared_regs. We need following callbacks here to allocate
	 * it properly.
	 */
	.cpu_prepare		= intel_pmu_cpu_prepare,
	.cpu_starting		= intel_pmu_cpu_starting,
	.cpu_dying		= intel_pmu_cpu_dying,
};

static __initconst const struct x86_pmu intel_pmu = {
	.name			= "Intel",
	.handle_irq		= intel_pmu_handle_irq,
	.disable_all		= intel_pmu_disable_all,
	.enable_all		= intel_pmu_enable_all,
	.enable			= intel_pmu_enable_event,
	.disable		= intel_pmu_disable_event,
	.hw_config		= intel_pmu_hw_config,
	.schedule_events	= x86_schedule_events,
	.eventsel		= MSR_ARCH_PERFMON_EVENTSEL0,
	.perfctr		= MSR_ARCH_PERFMON_PERFCTR0,
	.event_map		= intel_pmu_event_map,
	.max_events		= ARRAY_SIZE(intel_perfmon_event_map),
	.apic			= 1,
	.free_running_flags	= PEBS_FREERUNNING_FLAGS,
	/*
	 * Intel PMCs cannot be accessed sanely above 32 bit width,
	 * so we install an artificial 1<<31 period regardless of
	 * the generic event period:
	 */
	.max_period		= (1ULL << 31) - 1,
	.get_event_constraints	= intel_get_event_constraints,
	.put_event_constraints	= intel_put_event_constraints,
	.pebs_aliases		= intel_pebs_aliases_core2,

	.format_attrs		= intel_arch3_formats_attr,
	.events_sysfs_show	= intel_event_sysfs_show,

	.cpu_prepare		= intel_pmu_cpu_prepare,
	.cpu_starting		= intel_pmu_cpu_starting,
	.cpu_dying		= intel_pmu_cpu_dying,
	.guest_get_msrs		= intel_guest_get_msrs,
	.sched_task		= intel_pmu_sched_task,
};

static __init void intel_clovertown_quirk(void)
{
	/*
	 * PEBS is unreliable due to:
	 *
	 *   AJ67  - PEBS may experience CPL leaks
	 *   AJ68  - PEBS PMI may be delayed by one event
	 *   AJ69  - GLOBAL_STATUS[62] will only be set when DEBUGCTL[12]
	 *   AJ106 - FREEZE_LBRS_ON_PMI doesn't work in combination with PEBS
	 *
	 * AJ67 could be worked around by restricting the OS/USR flags.
	 * AJ69 could be worked around by setting PMU_FREEZE_ON_PMI.
	 *
	 * AJ106 could possibly be worked around by not allowing LBR
	 *       usage from PEBS, including the fixup.
	 * AJ68  could possibly be worked around by always programming
	 *	 a pebs_event_reset[0] value and coping with the lost events.
	 *
	 * But taken together it might just make sense to not enable PEBS on
	 * these chips.
	 */
	pr_warn("PEBS disabled due to CPU errata\n");
	x86_pmu.pebs = 0;
	x86_pmu.pebs_constraints = NULL;
}

static int intel_snb_pebs_broken(int cpu)
{
	u32 rev = UINT_MAX; /* default to broken for unknown models */

	switch (cpu_data(cpu).x86_model) {
	case 42: /* SNB */
		rev = 0x28;
		break;

	case 45: /* SNB-EP */
		switch (cpu_data(cpu).x86_mask) {
		case 6: rev = 0x618; break;
		case 7: rev = 0x70c; break;
		}
	}

	return (cpu_data(cpu).microcode < rev);
}

static void intel_snb_check_microcode(void)
{
	int pebs_broken = 0;
	int cpu;

	get_online_cpus();
	for_each_online_cpu(cpu) {
		if ((pebs_broken = intel_snb_pebs_broken(cpu)))
			break;
	}
	put_online_cpus();

	if (pebs_broken == x86_pmu.pebs_broken)
		return;

	/*
	 * Serialized by the microcode lock..
	 */
	if (x86_pmu.pebs_broken) {
		pr_info("PEBS enabled due to microcode update\n");
		x86_pmu.pebs_broken = 0;
	} else {
		pr_info("PEBS disabled due to CPU errata, please upgrade microcode\n");
		x86_pmu.pebs_broken = 1;
	}
}

/*
 * Under certain circumstances, access certain MSR may cause #GP.
 * The function tests if the input MSR can be safely accessed.
 */
static bool check_msr(unsigned long msr, u64 mask)
{
	u64 val_old, val_new, val_tmp;

	/*
	 * Read the current value, change it and read it back to see if it
	 * matches, this is needed to detect certain hardware emulators
	 * (qemu/kvm) that don't trap on the MSR access and always return 0s.
	 */
	if (rdmsrl_safe(msr, &val_old))
		return false;

	/*
	 * Only change the bits which can be updated by wrmsrl.
	 */
	val_tmp = val_old ^ mask;
	if (wrmsrl_safe(msr, val_tmp) ||
	    rdmsrl_safe(msr, &val_new))
		return false;

	if (val_new != val_tmp)
		return false;

	/* Here it's sure that the MSR can be safely accessed.
	 * Restore the old value and return.
	 */
	wrmsrl(msr, val_old);

	return true;
}

static __init void intel_sandybridge_quirk(void)
{
	x86_pmu.check_microcode = intel_snb_check_microcode;
	intel_snb_check_microcode();
}

static const struct { int id; char *name; } intel_arch_events_map[] __initconst = {
	{ PERF_COUNT_HW_CPU_CYCLES, "cpu cycles" },
	{ PERF_COUNT_HW_INSTRUCTIONS, "instructions" },
	{ PERF_COUNT_HW_BUS_CYCLES, "bus cycles" },
	{ PERF_COUNT_HW_CACHE_REFERENCES, "cache references" },
	{ PERF_COUNT_HW_CACHE_MISSES, "cache misses" },
	{ PERF_COUNT_HW_BRANCH_INSTRUCTIONS, "branch instructions" },
	{ PERF_COUNT_HW_BRANCH_MISSES, "branch misses" },
};

static __init void intel_arch_events_quirk(void)
{
	int bit;

	/* disable event that reported as not presend by cpuid */
	for_each_set_bit(bit, x86_pmu.events_mask, ARRAY_SIZE(intel_arch_events_map)) {
		intel_perfmon_event_map[intel_arch_events_map[bit].id] = 0;
		pr_warn("CPUID marked event: \'%s\' unavailable\n",
			intel_arch_events_map[bit].name);
	}
}

static __init void intel_nehalem_quirk(void)
{
	union cpuid10_ebx ebx;

	ebx.full = x86_pmu.events_maskl;
	if (ebx.split.no_branch_misses_retired) {
		/*
		 * Erratum AAJ80 detected, we work it around by using
		 * the BR_MISP_EXEC.ANY event. This will over-count
		 * branch-misses, but it's still much better than the
		 * architectural event which is often completely bogus:
		 */
		intel_perfmon_event_map[PERF_COUNT_HW_BRANCH_MISSES] = 0x7f89;
		ebx.split.no_branch_misses_retired = 0;
		x86_pmu.events_maskl = ebx.full;
		pr_info("CPU erratum AAJ80 worked around\n");
	}
}

/*
 * enable software workaround for errata:
 * SNB: BJ122
 * IVB: BV98
 * HSW: HSD29
 *
 * Only needed when HT is enabled. However detecting
 * if HT is enabled is difficult (model specific). So instead,
 * we enable the workaround in the early boot, and verify if
 * it is needed in a later initcall phase once we have valid
 * topology information to check if HT is actually enabled
 */
static __init void intel_ht_bug(void)
{
	x86_pmu.flags |= PMU_FL_EXCL_CNTRS | PMU_FL_EXCL_ENABLED;

	x86_pmu.start_scheduling = intel_start_scheduling;
	x86_pmu.commit_scheduling = intel_commit_scheduling;
	x86_pmu.stop_scheduling = intel_stop_scheduling;
}

EVENT_ATTR_STR(mem-loads,	mem_ld_hsw,	"event=0xcd,umask=0x1,ldlat=3");
EVENT_ATTR_STR(mem-stores,	mem_st_hsw,	"event=0xd0,umask=0x82")

/* Haswell special events */
EVENT_ATTR_STR(tx-start,	tx_start,	"event=0xc9,umask=0x1");
EVENT_ATTR_STR(tx-commit,	tx_commit,	"event=0xc9,umask=0x2");
EVENT_ATTR_STR(tx-abort,	tx_abort,	"event=0xc9,umask=0x4");
EVENT_ATTR_STR(tx-capacity,	tx_capacity,	"event=0x54,umask=0x2");
EVENT_ATTR_STR(tx-conflict,	tx_conflict,	"event=0x54,umask=0x1");
EVENT_ATTR_STR(el-start,	el_start,	"event=0xc8,umask=0x1");
EVENT_ATTR_STR(el-commit,	el_commit,	"event=0xc8,umask=0x2");
EVENT_ATTR_STR(el-abort,	el_abort,	"event=0xc8,umask=0x4");
EVENT_ATTR_STR(el-capacity,	el_capacity,	"event=0x54,umask=0x2");
EVENT_ATTR_STR(el-conflict,	el_conflict,	"event=0x54,umask=0x1");
EVENT_ATTR_STR(cycles-t,	cycles_t,	"event=0x3c,in_tx=1");
EVENT_ATTR_STR(cycles-ct,	cycles_ct,	"event=0x3c,in_tx=1,in_tx_cp=1");

static struct attribute *hsw_events_attrs[] = {
	EVENT_PTR(tx_start),
	EVENT_PTR(tx_commit),
	EVENT_PTR(tx_abort),
	EVENT_PTR(tx_capacity),
	EVENT_PTR(tx_conflict),
	EVENT_PTR(el_start),
	EVENT_PTR(el_commit),
	EVENT_PTR(el_abort),
	EVENT_PTR(el_capacity),
	EVENT_PTR(el_conflict),
	EVENT_PTR(cycles_t),
	EVENT_PTR(cycles_ct),
	EVENT_PTR(mem_ld_hsw),
	EVENT_PTR(mem_st_hsw),
	NULL
};

__init int intel_pmu_init(void)
{
	union cpuid10_edx edx;
	union cpuid10_eax eax;
	union cpuid10_ebx ebx;
	struct event_constraint *c;
	unsigned int unused;
	struct extra_reg *er;
	int version, i;

	if (!cpu_has(&boot_cpu_data, X86_FEATURE_ARCH_PERFMON)) {
		switch (boot_cpu_data.x86) {
		case 0x6:
			return p6_pmu_init();
		case 0xb:
			return knc_pmu_init();
		case 0xf:
			return p4_pmu_init();
		}
		return -ENODEV;
	}

	/*
	 * Check whether the Architectural PerfMon supports
	 * Branch Misses Retired hw_event or not.
	 */
	cpuid(10, &eax.full, &ebx.full, &unused, &edx.full);
	if (eax.split.mask_length < ARCH_PERFMON_EVENTS_COUNT)
		return -ENODEV;

	version = eax.split.version_id;
	if (version < 2)
		x86_pmu = core_pmu;
	else
		x86_pmu = intel_pmu;

	x86_pmu.version			= version;
	x86_pmu.num_counters		= eax.split.num_counters;
	x86_pmu.cntval_bits		= eax.split.bit_width;
	x86_pmu.cntval_mask		= (1ULL << eax.split.bit_width) - 1;

	x86_pmu.events_maskl		= ebx.full;
	x86_pmu.events_mask_len		= eax.split.mask_length;

	x86_pmu.max_pebs_events		= min_t(unsigned, MAX_PEBS_EVENTS, x86_pmu.num_counters);

	/*
	 * Quirk: v2 perfmon does not report fixed-purpose events, so
	 * assume at least 3 events:
	 */
	if (version > 1)
		x86_pmu.num_counters_fixed = max((int)edx.split.num_counters_fixed, 3);

	if (boot_cpu_has(X86_FEATURE_PDCM)) {
		u64 capabilities;

		rdmsrl(MSR_IA32_PERF_CAPABILITIES, capabilities);
		x86_pmu.intel_cap.capabilities = capabilities;
	}

	intel_ds_init();

	x86_add_quirk(intel_arch_events_quirk); /* Install first, so it runs last */

	/*
	 * Install the hw-cache-events table:
	 */
	switch (boot_cpu_data.x86_model) {
	case 14: /* 65nm Core "Yonah" */
		pr_cont("Core events, ");
		break;

	case 15: /* 65nm Core2 "Merom"          */
		x86_add_quirk(intel_clovertown_quirk);
	case 22: /* 65nm Core2 "Merom-L"        */
	case 23: /* 45nm Core2 "Penryn"         */
	case 29: /* 45nm Core2 "Dunnington (MP) */
		memcpy(hw_cache_event_ids, core2_hw_cache_event_ids,
		       sizeof(hw_cache_event_ids));

		intel_pmu_lbr_init_core();

		x86_pmu.event_constraints = intel_core2_event_constraints;
		x86_pmu.pebs_constraints = intel_core2_pebs_event_constraints;
		pr_cont("Core2 events, ");
		break;

	case 30: /* 45nm Nehalem    */
	case 26: /* 45nm Nehalem-EP */
	case 46: /* 45nm Nehalem-EX */
		memcpy(hw_cache_event_ids, nehalem_hw_cache_event_ids,
		       sizeof(hw_cache_event_ids));
		memcpy(hw_cache_extra_regs, nehalem_hw_cache_extra_regs,
		       sizeof(hw_cache_extra_regs));

		intel_pmu_lbr_init_nhm();

		x86_pmu.event_constraints = intel_nehalem_event_constraints;
		x86_pmu.pebs_constraints = intel_nehalem_pebs_event_constraints;
		x86_pmu.enable_all = intel_pmu_nhm_enable_all;
		x86_pmu.extra_regs = intel_nehalem_extra_regs;

		x86_pmu.cpu_events = nhm_events_attrs;

		/* UOPS_ISSUED.STALLED_CYCLES */
		intel_perfmon_event_map[PERF_COUNT_HW_STALLED_CYCLES_FRONTEND] =
			X86_CONFIG(.event=0x0e, .umask=0x01, .inv=1, .cmask=1);
		/* UOPS_EXECUTED.CORE_ACTIVE_CYCLES,c=1,i=1 */
		intel_perfmon_event_map[PERF_COUNT_HW_STALLED_CYCLES_BACKEND] =
			X86_CONFIG(.event=0xb1, .umask=0x3f, .inv=1, .cmask=1);

		x86_add_quirk(intel_nehalem_quirk);

		pr_cont("Nehalem events, ");
		break;

	case 28: /* 45nm Atom "Pineview"   */
	case 38: /* 45nm Atom "Lincroft"   */
	case 39: /* 32nm Atom "Penwell"    */
	case 53: /* 32nm Atom "Cloverview" */
	case 54: /* 32nm Atom "Cedarview"  */
		memcpy(hw_cache_event_ids, atom_hw_cache_event_ids,
		       sizeof(hw_cache_event_ids));

		intel_pmu_lbr_init_atom();

		x86_pmu.event_constraints = intel_gen_event_constraints;
		x86_pmu.pebs_constraints = intel_atom_pebs_event_constraints;
		pr_cont("Atom events, ");
		break;

	case 55: /* 22nm Atom "Silvermont"                */
	case 76: /* 14nm Atom "Airmont"                   */
	case 77: /* 22nm Atom "Silvermont Avoton/Rangely" */
		memcpy(hw_cache_event_ids, slm_hw_cache_event_ids,
			sizeof(hw_cache_event_ids));
		memcpy(hw_cache_extra_regs, slm_hw_cache_extra_regs,
		       sizeof(hw_cache_extra_regs));

		intel_pmu_lbr_init_atom();

		x86_pmu.event_constraints = intel_slm_event_constraints;
		x86_pmu.pebs_constraints = intel_slm_pebs_event_constraints;
		x86_pmu.extra_regs = intel_slm_extra_regs;
		x86_pmu.flags |= PMU_FL_HAS_RSP_1;
		pr_cont("Silvermont events, ");
		break;

	case 37: /* 32nm Westmere    */
	case 44: /* 32nm Westmere-EP */
	case 47: /* 32nm Westmere-EX */
		memcpy(hw_cache_event_ids, westmere_hw_cache_event_ids,
		       sizeof(hw_cache_event_ids));
		memcpy(hw_cache_extra_regs, nehalem_hw_cache_extra_regs,
		       sizeof(hw_cache_extra_regs));

		intel_pmu_lbr_init_nhm();

		x86_pmu.event_constraints = intel_westmere_event_constraints;
		x86_pmu.enable_all = intel_pmu_nhm_enable_all;
		x86_pmu.pebs_constraints = intel_westmere_pebs_event_constraints;
		x86_pmu.extra_regs = intel_westmere_extra_regs;
		x86_pmu.flags |= PMU_FL_HAS_RSP_1;

		x86_pmu.cpu_events = nhm_events_attrs;

		/* UOPS_ISSUED.STALLED_CYCLES */
		intel_perfmon_event_map[PERF_COUNT_HW_STALLED_CYCLES_FRONTEND] =
			X86_CONFIG(.event=0x0e, .umask=0x01, .inv=1, .cmask=1);
		/* UOPS_EXECUTED.CORE_ACTIVE_CYCLES,c=1,i=1 */
		intel_perfmon_event_map[PERF_COUNT_HW_STALLED_CYCLES_BACKEND] =
			X86_CONFIG(.event=0xb1, .umask=0x3f, .inv=1, .cmask=1);

		pr_cont("Westmere events, ");
		break;

	case 42: /* 32nm SandyBridge         */
	case 45: /* 32nm SandyBridge-E/EN/EP */
		x86_add_quirk(intel_sandybridge_quirk);
		x86_add_quirk(intel_ht_bug);
		memcpy(hw_cache_event_ids, snb_hw_cache_event_ids,
		       sizeof(hw_cache_event_ids));
		memcpy(hw_cache_extra_regs, snb_hw_cache_extra_regs,
		       sizeof(hw_cache_extra_regs));

		intel_pmu_lbr_init_snb();

		x86_pmu.event_constraints = intel_snb_event_constraints;
		x86_pmu.pebs_constraints = intel_snb_pebs_event_constraints;
		x86_pmu.pebs_aliases = intel_pebs_aliases_snb;
		if (boot_cpu_data.x86_model == 45)
			x86_pmu.extra_regs = intel_snbep_extra_regs;
		else
			x86_pmu.extra_regs = intel_snb_extra_regs;


		/* all extra regs are per-cpu when HT is on */
		x86_pmu.flags |= PMU_FL_HAS_RSP_1;
		x86_pmu.flags |= PMU_FL_NO_HT_SHARING;

		x86_pmu.cpu_events = snb_events_attrs;

		/* UOPS_ISSUED.ANY,c=1,i=1 to count stall cycles */
		intel_perfmon_event_map[PERF_COUNT_HW_STALLED_CYCLES_FRONTEND] =
			X86_CONFIG(.event=0x0e, .umask=0x01, .inv=1, .cmask=1);
		/* UOPS_DISPATCHED.THREAD,c=1,i=1 to count stall cycles*/
		intel_perfmon_event_map[PERF_COUNT_HW_STALLED_CYCLES_BACKEND] =
			X86_CONFIG(.event=0xb1, .umask=0x01, .inv=1, .cmask=1);

		pr_cont("SandyBridge events, ");
		break;

	case 58: /* 22nm IvyBridge       */
	case 62: /* 22nm IvyBridge-EP/EX */
		x86_add_quirk(intel_ht_bug);
		memcpy(hw_cache_event_ids, snb_hw_cache_event_ids,
		       sizeof(hw_cache_event_ids));
		/* dTLB-load-misses on IVB is different than SNB */
		hw_cache_event_ids[C(DTLB)][C(OP_READ)][C(RESULT_MISS)] = 0x8108; /* DTLB_LOAD_MISSES.DEMAND_LD_MISS_CAUSES_A_WALK */

		memcpy(hw_cache_extra_regs, snb_hw_cache_extra_regs,
		       sizeof(hw_cache_extra_regs));

		intel_pmu_lbr_init_snb();

		x86_pmu.event_constraints = intel_ivb_event_constraints;
		x86_pmu.pebs_constraints = intel_ivb_pebs_event_constraints;
		x86_pmu.pebs_aliases = intel_pebs_aliases_snb;
		if (boot_cpu_data.x86_model == 62)
			x86_pmu.extra_regs = intel_snbep_extra_regs;
		else
			x86_pmu.extra_regs = intel_snb_extra_regs;
		/* all extra regs are per-cpu when HT is on */
		x86_pmu.flags |= PMU_FL_HAS_RSP_1;
		x86_pmu.flags |= PMU_FL_NO_HT_SHARING;

		x86_pmu.cpu_events = snb_events_attrs;

		/* UOPS_ISSUED.ANY,c=1,i=1 to count stall cycles */
		intel_perfmon_event_map[PERF_COUNT_HW_STALLED_CYCLES_FRONTEND] =
			X86_CONFIG(.event=0x0e, .umask=0x01, .inv=1, .cmask=1);

		pr_cont("IvyBridge events, ");
		break;


	case 60: /* 22nm Haswell Core */
	case 63: /* 22nm Haswell Server */
	case 69: /* 22nm Haswell ULT */
	case 70: /* 22nm Haswell + GT3e (Intel Iris Pro graphics) */
		x86_add_quirk(intel_ht_bug);
		x86_pmu.late_ack = true;
		memcpy(hw_cache_event_ids, hsw_hw_cache_event_ids, sizeof(hw_cache_event_ids));
		memcpy(hw_cache_extra_regs, hsw_hw_cache_extra_regs, sizeof(hw_cache_extra_regs));

		intel_pmu_lbr_init_hsw();

		x86_pmu.event_constraints = intel_hsw_event_constraints;
		x86_pmu.pebs_constraints = intel_hsw_pebs_event_constraints;
		x86_pmu.extra_regs = intel_snbep_extra_regs;
		x86_pmu.pebs_aliases = intel_pebs_aliases_snb;
		/* all extra regs are per-cpu when HT is on */
		x86_pmu.flags |= PMU_FL_HAS_RSP_1;
		x86_pmu.flags |= PMU_FL_NO_HT_SHARING;

		x86_pmu.hw_config = hsw_hw_config;
		x86_pmu.get_event_constraints = hsw_get_event_constraints;
		x86_pmu.cpu_events = hsw_events_attrs;
		x86_pmu.lbr_double_abort = true;
		pr_cont("Haswell events, ");
		break;

	case 61: /* 14nm Broadwell Core-M */
	case 86: /* 14nm Broadwell Xeon D */
	case 71: /* 14nm Broadwell + GT3e (Intel Iris Pro graphics) */
	case 79: /* 14nm Broadwell Server */
		x86_pmu.late_ack = true;
		memcpy(hw_cache_event_ids, hsw_hw_cache_event_ids, sizeof(hw_cache_event_ids));
		memcpy(hw_cache_extra_regs, hsw_hw_cache_extra_regs, sizeof(hw_cache_extra_regs));

		/* L3_MISS_LOCAL_DRAM is BIT(26) in Broadwell */
		hw_cache_extra_regs[C(LL)][C(OP_READ)][C(RESULT_MISS)] = HSW_DEMAND_READ |
									 BDW_L3_MISS|HSW_SNOOP_DRAM;
		hw_cache_extra_regs[C(LL)][C(OP_WRITE)][C(RESULT_MISS)] = HSW_DEMAND_WRITE|BDW_L3_MISS|
									  HSW_SNOOP_DRAM;
		hw_cache_extra_regs[C(NODE)][C(OP_READ)][C(RESULT_ACCESS)] = HSW_DEMAND_READ|
									     BDW_L3_MISS_LOCAL|HSW_SNOOP_DRAM;
		hw_cache_extra_regs[C(NODE)][C(OP_WRITE)][C(RESULT_ACCESS)] = HSW_DEMAND_WRITE|
									      BDW_L3_MISS_LOCAL|HSW_SNOOP_DRAM;

		intel_pmu_lbr_init_hsw();

		x86_pmu.event_constraints = intel_bdw_event_constraints;
		x86_pmu.pebs_constraints = intel_hsw_pebs_event_constraints;
		x86_pmu.extra_regs = intel_snbep_extra_regs;
		x86_pmu.pebs_aliases = intel_pebs_aliases_snb;
		/* all extra regs are per-cpu when HT is on */
		x86_pmu.flags |= PMU_FL_HAS_RSP_1;
		x86_pmu.flags |= PMU_FL_NO_HT_SHARING;

		x86_pmu.hw_config = hsw_hw_config;
		x86_pmu.get_event_constraints = hsw_get_event_constraints;
		x86_pmu.cpu_events = hsw_events_attrs;
		x86_pmu.limit_period = bdw_limit_period;
		pr_cont("Broadwell events, ");
		break;

	case 78: /* 14nm Skylake Mobile */
	case 94: /* 14nm Skylake Desktop */
		x86_pmu.late_ack = true;
		memcpy(hw_cache_event_ids, skl_hw_cache_event_ids, sizeof(hw_cache_event_ids));
		memcpy(hw_cache_extra_regs, skl_hw_cache_extra_regs, sizeof(hw_cache_extra_regs));
		intel_pmu_lbr_init_skl();

		x86_pmu.event_constraints = intel_skl_event_constraints;
		x86_pmu.pebs_constraints = intel_skl_pebs_event_constraints;
		x86_pmu.extra_regs = intel_skl_extra_regs;
		x86_pmu.pebs_aliases = intel_pebs_aliases_snb;
		/* all extra regs are per-cpu when HT is on */
		x86_pmu.flags |= PMU_FL_HAS_RSP_1;
		x86_pmu.flags |= PMU_FL_NO_HT_SHARING;

		x86_pmu.hw_config = hsw_hw_config;
		x86_pmu.get_event_constraints = hsw_get_event_constraints;
		x86_pmu.cpu_events = hsw_events_attrs;
		WARN_ON(!x86_pmu.format_attrs);
		x86_pmu.cpu_events = hsw_events_attrs;
		pr_cont("Skylake events, ");
		break;

	default:
		switch (x86_pmu.version) {
		case 1:
			x86_pmu.event_constraints = intel_v1_event_constraints;
			pr_cont("generic architected perfmon v1, ");
			break;
		default:
			/*
			 * default constraints for v2 and up
			 */
			x86_pmu.event_constraints = intel_gen_event_constraints;
			pr_cont("generic architected perfmon, ");
			break;
		}
	}

	if (x86_pmu.num_counters > INTEL_PMC_MAX_GENERIC) {
		WARN(1, KERN_ERR "hw perf events %d > max(%d), clipping!",
		     x86_pmu.num_counters, INTEL_PMC_MAX_GENERIC);
		x86_pmu.num_counters = INTEL_PMC_MAX_GENERIC;
	}
	x86_pmu.intel_ctrl = (1 << x86_pmu.num_counters) - 1;

	if (x86_pmu.num_counters_fixed > INTEL_PMC_MAX_FIXED) {
		WARN(1, KERN_ERR "hw perf events fixed %d > max(%d), clipping!",
		     x86_pmu.num_counters_fixed, INTEL_PMC_MAX_FIXED);
		x86_pmu.num_counters_fixed = INTEL_PMC_MAX_FIXED;
	}

	x86_pmu.intel_ctrl |=
		((1LL << x86_pmu.num_counters_fixed)-1) << INTEL_PMC_IDX_FIXED;

	if (x86_pmu.event_constraints) {
		/*
		 * event on fixed counter2 (REF_CYCLES) only works on this
		 * counter, so do not extend mask to generic counters
		 */
		for_each_event_constraint(c, x86_pmu.event_constraints) {
			if (c->cmask == FIXED_EVENT_FLAGS
			    && c->idxmsk64 != INTEL_PMC_MSK_FIXED_REF_CYCLES) {
				c->idxmsk64 |= (1ULL << x86_pmu.num_counters) - 1;
			}
			c->idxmsk64 &=
				~(~0UL << (INTEL_PMC_IDX_FIXED + x86_pmu.num_counters_fixed));
			c->weight = hweight64(c->idxmsk64);
		}
	}

	/*
	 * Access LBR MSR may cause #GP under certain circumstances.
	 * E.g. KVM doesn't support LBR MSR
	 * Check all LBT MSR here.
	 * Disable LBR access if any LBR MSRs can not be accessed.
	 */
	if (x86_pmu.lbr_nr && !check_msr(x86_pmu.lbr_tos, 0x3UL))
		x86_pmu.lbr_nr = 0;
	for (i = 0; i < x86_pmu.lbr_nr; i++) {
		if (!(check_msr(x86_pmu.lbr_from + i, 0xffffUL) &&
		      check_msr(x86_pmu.lbr_to + i, 0xffffUL)))
			x86_pmu.lbr_nr = 0;
	}

	/*
	 * Access extra MSR may cause #GP under certain circumstances.
	 * E.g. KVM doesn't support offcore event
	 * Check all extra_regs here.
	 */
	if (x86_pmu.extra_regs) {
		for (er = x86_pmu.extra_regs; er->msr; er++) {
			er->extra_msr_access = check_msr(er->msr, 0x11UL);
			/* Disable LBR select mapping */
			if ((er->idx == EXTRA_REG_LBR) && !er->extra_msr_access)
				x86_pmu.lbr_sel_map = NULL;
		}
	}

	/* Support full width counters using alternative MSR range */
	if (x86_pmu.intel_cap.full_width_write) {
		x86_pmu.max_period = x86_pmu.cntval_mask;
		x86_pmu.perfctr = MSR_IA32_PMC0;
		pr_cont("full-width counters, ");
	}

	return 0;
}

/*
 * HT bug: phase 2 init
 * Called once we have valid topology information to check
 * whether or not HT is enabled
 * If HT is off, then we disable the workaround
 */
static __init int fixup_ht_bug(void)
{
	int cpu = smp_processor_id();
	int w, c;
	/*
	 * problem not present on this CPU model, nothing to do
	 */
	if (!(x86_pmu.flags & PMU_FL_EXCL_ENABLED))
		return 0;

	w = cpumask_weight(topology_sibling_cpumask(cpu));
	if (w > 1) {
		pr_info("PMU erratum BJ122, BV98, HSD29 worked around, HT is on\n");
		return 0;
	}

	if (lockup_detector_suspend() != 0) {
		pr_debug("failed to disable PMU erratum BJ122, BV98, HSD29 workaround\n");
		return 0;
	}

	x86_pmu.flags &= ~(PMU_FL_EXCL_CNTRS | PMU_FL_EXCL_ENABLED);

	x86_pmu.start_scheduling = NULL;
	x86_pmu.commit_scheduling = NULL;
	x86_pmu.stop_scheduling = NULL;

	lockup_detector_resume();

	get_online_cpus();

	for_each_online_cpu(c) {
		free_excl_cntrs(c);
	}

	put_online_cpus();
	pr_info("PMU erratum BJ122, BV98, HSD29 workaround disabled, HT off\n");
	return 0;
}
subsys_initcall(fixup_ht_bug)<|MERGE_RESOLUTION|>--- conflicted
+++ resolved
@@ -1920,17 +1920,10 @@
 
 	if (idx == EXTRA_REG_RSP_1)
 		alt_idx = EXTRA_REG_RSP_0;
-<<<<<<< HEAD
 
 	if (config & ~x86_pmu.extra_regs[alt_idx].valid_mask)
 		return idx;
 
-=======
-
-	if (config & ~x86_pmu.extra_regs[alt_idx].valid_mask)
-		return idx;
-
->>>>>>> 9f30a04d
 	return alt_idx;
 }
 
