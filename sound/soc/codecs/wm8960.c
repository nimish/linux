/*
 * wm8960.c  --  WM8960 ALSA SoC Audio driver
 *
 * Copyright 2007-11 Wolfson Microelectronics, plc
 *
 * Author: Liam Girdwood
 *
 * This program is free software; you can redistribute it and/or modify
 * it under the terms of the GNU General Public License version 2 as
 * published by the Free Software Foundation.
 */

#include <linux/module.h>
#include <linux/moduleparam.h>
#include <linux/init.h>
#include <linux/delay.h>
#include <linux/pm.h>
#include <linux/clk.h>
#include <linux/i2c.h>
#include <linux/slab.h>
#include <sound/core.h>
#include <sound/pcm.h>
#include <sound/pcm_params.h>
#include <sound/soc.h>
#include <sound/initval.h>
#include <sound/tlv.h>
#include <sound/wm8960.h>

#include "wm8960.h"

/* R25 - Power 1 */
#define WM8960_VMID_MASK 0x180
#define WM8960_VREF      0x40

/* R26 - Power 2 */
#define WM8960_PWR2_LOUT1	0x40
#define WM8960_PWR2_ROUT1	0x20
#define WM8960_PWR2_OUT3	0x02

/* R28 - Anti-pop 1 */
#define WM8960_POBCTRL   0x80
#define WM8960_BUFDCOPEN 0x10
#define WM8960_BUFIOEN   0x08
#define WM8960_SOFT_ST   0x04
#define WM8960_HPSTBY    0x01

/* R29 - Anti-pop 2 */
#define WM8960_DISOP     0x40
#define WM8960_DRES_MASK 0x30

static bool is_pll_freq_available(unsigned int source, unsigned int target);
static int wm8960_set_pll(struct snd_soc_codec *codec,
		unsigned int freq_in, unsigned int freq_out);
/*
 * wm8960 register cache
 * We can't read the WM8960 register space when we are
 * using 2 wire for device control, so we cache them instead.
 */
static const struct reg_default wm8960_reg_defaults[] = {
	{  0x0, 0x00a7 },
	{  0x1, 0x00a7 },
	{  0x2, 0x0000 },
	{  0x3, 0x0000 },
	{  0x4, 0x0000 },
	{  0x5, 0x0008 },
	{  0x6, 0x0000 },
	{  0x7, 0x000a },
	{  0x8, 0x01c0 },
	{  0x9, 0x0000 },
	{  0xa, 0x00ff },
	{  0xb, 0x00ff },

	{ 0x10, 0x0000 },
	{ 0x11, 0x007b },
	{ 0x12, 0x0100 },
	{ 0x13, 0x0032 },
	{ 0x14, 0x0000 },
	{ 0x15, 0x00c3 },
	{ 0x16, 0x00c3 },
	{ 0x17, 0x01c0 },
	{ 0x18, 0x0000 },
	{ 0x19, 0x0000 },
	{ 0x1a, 0x0000 },
	{ 0x1b, 0x0000 },
	{ 0x1c, 0x0000 },
	{ 0x1d, 0x0000 },

	{ 0x20, 0x0100 },
	{ 0x21, 0x0100 },
	{ 0x22, 0x0050 },

	{ 0x25, 0x0050 },
	{ 0x26, 0x0000 },
	{ 0x27, 0x0000 },
	{ 0x28, 0x0000 },
	{ 0x29, 0x0000 },
	{ 0x2a, 0x0040 },
	{ 0x2b, 0x0000 },
	{ 0x2c, 0x0000 },
	{ 0x2d, 0x0050 },
	{ 0x2e, 0x0050 },
	{ 0x2f, 0x0000 },
	{ 0x30, 0x0002 },
	{ 0x31, 0x0037 },

	{ 0x33, 0x0080 },
	{ 0x34, 0x0008 },
	{ 0x35, 0x0031 },
	{ 0x36, 0x0026 },
	{ 0x37, 0x00e9 },
};

static bool wm8960_volatile(struct device *dev, unsigned int reg)
{
	switch (reg) {
	case WM8960_RESET:
		return true;
	default:
		return false;
	}
}

struct wm8960_priv {
	struct clk *mclk;
	struct regmap *regmap;
	int (*set_bias_level)(struct snd_soc_codec *,
			      enum snd_soc_bias_level level);
	struct snd_soc_dapm_widget *lout1;
	struct snd_soc_dapm_widget *rout1;
	struct snd_soc_dapm_widget *out3;
	bool deemph;
	int lrclk;
	int bclk;
	int sysclk;
	int clk_id;
	int freq_in;
	bool is_stream_in_use[2];
	struct wm8960_data pdata;
};

#define wm8960_reset(c)	regmap_write(c, WM8960_RESET, 0)

/* enumerated controls */
static const char *wm8960_polarity[] = {"No Inversion", "Left Inverted",
	"Right Inverted", "Stereo Inversion"};
static const char *wm8960_3d_upper_cutoff[] = {"High", "Low"};
static const char *wm8960_3d_lower_cutoff[] = {"Low", "High"};
static const char *wm8960_alcfunc[] = {"Off", "Right", "Left", "Stereo"};
static const char *wm8960_alcmode[] = {"ALC", "Limiter"};

static const struct soc_enum wm8960_enum[] = {
	SOC_ENUM_SINGLE(WM8960_DACCTL1, 5, 4, wm8960_polarity),
	SOC_ENUM_SINGLE(WM8960_DACCTL2, 5, 4, wm8960_polarity),
	SOC_ENUM_SINGLE(WM8960_3D, 6, 2, wm8960_3d_upper_cutoff),
	SOC_ENUM_SINGLE(WM8960_3D, 5, 2, wm8960_3d_lower_cutoff),
	SOC_ENUM_SINGLE(WM8960_ALC1, 7, 4, wm8960_alcfunc),
	SOC_ENUM_SINGLE(WM8960_ALC3, 8, 2, wm8960_alcmode),
};

static const int deemph_settings[] = { 0, 32000, 44100, 48000 };

static int wm8960_set_deemph(struct snd_soc_codec *codec)
{
	struct wm8960_priv *wm8960 = snd_soc_codec_get_drvdata(codec);
	int val, i, best;

	/* If we're using deemphasis select the nearest available sample
	 * rate.
	 */
	if (wm8960->deemph) {
		best = 1;
		for (i = 2; i < ARRAY_SIZE(deemph_settings); i++) {
			if (abs(deemph_settings[i] - wm8960->lrclk) <
			    abs(deemph_settings[best] - wm8960->lrclk))
				best = i;
		}

		val = best << 1;
	} else {
		val = 0;
	}

	dev_dbg(codec->dev, "Set deemphasis %d\n", val);

	return snd_soc_update_bits(codec, WM8960_DACCTL1,
				   0x6, val);
}

static int wm8960_get_deemph(struct snd_kcontrol *kcontrol,
			     struct snd_ctl_elem_value *ucontrol)
{
	struct snd_soc_codec *codec = snd_soc_kcontrol_codec(kcontrol);
	struct wm8960_priv *wm8960 = snd_soc_codec_get_drvdata(codec);

	ucontrol->value.integer.value[0] = wm8960->deemph;
	return 0;
}

static int wm8960_put_deemph(struct snd_kcontrol *kcontrol,
			     struct snd_ctl_elem_value *ucontrol)
{
	struct snd_soc_codec *codec = snd_soc_kcontrol_codec(kcontrol);
	struct wm8960_priv *wm8960 = snd_soc_codec_get_drvdata(codec);
	int deemph = ucontrol->value.integer.value[0];

	if (deemph > 1)
		return -EINVAL;

	wm8960->deemph = deemph;

	return wm8960_set_deemph(codec);
}

static const DECLARE_TLV_DB_SCALE(adc_tlv, -9750, 50, 1);
static const DECLARE_TLV_DB_SCALE(inpga_tlv, -1725, 75, 0);
static const DECLARE_TLV_DB_SCALE(dac_tlv, -12750, 50, 1);
static const DECLARE_TLV_DB_SCALE(bypass_tlv, -2100, 300, 0);
static const DECLARE_TLV_DB_SCALE(out_tlv, -12100, 100, 1);
static const DECLARE_TLV_DB_SCALE(lineinboost_tlv, -1500, 300, 1);
static const unsigned int micboost_tlv[] = {
	TLV_DB_RANGE_HEAD(2),
	0, 1, TLV_DB_SCALE_ITEM(0, 1300, 0),
	2, 3, TLV_DB_SCALE_ITEM(2000, 900, 0),
};

static const struct snd_kcontrol_new wm8960_snd_controls[] = {
SOC_DOUBLE_R_TLV("Capture Volume", WM8960_LINVOL, WM8960_RINVOL,
		 0, 63, 0, inpga_tlv),
SOC_DOUBLE_R("Capture Volume ZC Switch", WM8960_LINVOL, WM8960_RINVOL,
	6, 1, 0),
SOC_DOUBLE_R("Capture Switch", WM8960_LINVOL, WM8960_RINVOL,
	7, 1, 0),

SOC_SINGLE_TLV("Right Input Boost Mixer RINPUT3 Volume",
	       WM8960_INBMIX1, 4, 7, 0, lineinboost_tlv),
SOC_SINGLE_TLV("Right Input Boost Mixer RINPUT2 Volume",
	       WM8960_INBMIX1, 1, 7, 0, lineinboost_tlv),
SOC_SINGLE_TLV("Left Input Boost Mixer LINPUT3 Volume",
	       WM8960_INBMIX2, 4, 7, 0, lineinboost_tlv),
SOC_SINGLE_TLV("Left Input Boost Mixer LINPUT2 Volume",
	       WM8960_INBMIX2, 1, 7, 0, lineinboost_tlv),
SOC_SINGLE_TLV("Right Input Boost Mixer RINPUT1 Volume",
		WM8960_RINPATH, 4, 3, 0, micboost_tlv),
SOC_SINGLE_TLV("Left Input Boost Mixer LINPUT1 Volume",
		WM8960_LINPATH, 4, 3, 0, micboost_tlv),

SOC_DOUBLE_R_TLV("Playback Volume", WM8960_LDAC, WM8960_RDAC,
		 0, 255, 0, dac_tlv),

SOC_DOUBLE_R_TLV("Headphone Playback Volume", WM8960_LOUT1, WM8960_ROUT1,
		 0, 127, 0, out_tlv),
SOC_DOUBLE_R("Headphone Playback ZC Switch", WM8960_LOUT1, WM8960_ROUT1,
	7, 1, 0),

SOC_DOUBLE_R_TLV("Speaker Playback Volume", WM8960_LOUT2, WM8960_ROUT2,
		 0, 127, 0, out_tlv),
SOC_DOUBLE_R("Speaker Playback ZC Switch", WM8960_LOUT2, WM8960_ROUT2,
	7, 1, 0),
SOC_SINGLE("Speaker DC Volume", WM8960_CLASSD3, 3, 5, 0),
SOC_SINGLE("Speaker AC Volume", WM8960_CLASSD3, 0, 5, 0),

SOC_SINGLE("PCM Playback -6dB Switch", WM8960_DACCTL1, 7, 1, 0),
SOC_ENUM("ADC Polarity", wm8960_enum[0]),
SOC_SINGLE("ADC High Pass Filter Switch", WM8960_DACCTL1, 0, 1, 0),

SOC_ENUM("DAC Polarity", wm8960_enum[1]),
SOC_SINGLE_BOOL_EXT("DAC Deemphasis Switch", 0,
		    wm8960_get_deemph, wm8960_put_deemph),

SOC_ENUM("3D Filter Upper Cut-Off", wm8960_enum[2]),
SOC_ENUM("3D Filter Lower Cut-Off", wm8960_enum[3]),
SOC_SINGLE("3D Volume", WM8960_3D, 1, 15, 0),
SOC_SINGLE("3D Switch", WM8960_3D, 0, 1, 0),

SOC_ENUM("ALC Function", wm8960_enum[4]),
SOC_SINGLE("ALC Max Gain", WM8960_ALC1, 4, 7, 0),
SOC_SINGLE("ALC Target", WM8960_ALC1, 0, 15, 1),
SOC_SINGLE("ALC Min Gain", WM8960_ALC2, 4, 7, 0),
SOC_SINGLE("ALC Hold Time", WM8960_ALC2, 0, 15, 0),
SOC_ENUM("ALC Mode", wm8960_enum[5]),
SOC_SINGLE("ALC Decay", WM8960_ALC3, 4, 15, 0),
SOC_SINGLE("ALC Attack", WM8960_ALC3, 0, 15, 0),

SOC_SINGLE("Noise Gate Threshold", WM8960_NOISEG, 3, 31, 0),
SOC_SINGLE("Noise Gate Switch", WM8960_NOISEG, 0, 1, 0),

SOC_DOUBLE_R_TLV("ADC PCM Capture Volume", WM8960_LADC, WM8960_RADC,
	0, 255, 0, adc_tlv),

SOC_SINGLE_TLV("Left Output Mixer Boost Bypass Volume",
	       WM8960_BYPASS1, 4, 7, 1, bypass_tlv),
SOC_SINGLE_TLV("Left Output Mixer LINPUT3 Volume",
	       WM8960_LOUTMIX, 4, 7, 1, bypass_tlv),
SOC_SINGLE_TLV("Right Output Mixer Boost Bypass Volume",
	       WM8960_BYPASS2, 4, 7, 1, bypass_tlv),
SOC_SINGLE_TLV("Right Output Mixer RINPUT3 Volume",
	       WM8960_ROUTMIX, 4, 7, 1, bypass_tlv),
};

static const struct snd_kcontrol_new wm8960_lin_boost[] = {
SOC_DAPM_SINGLE("LINPUT2 Switch", WM8960_LINPATH, 6, 1, 0),
SOC_DAPM_SINGLE("LINPUT3 Switch", WM8960_LINPATH, 7, 1, 0),
SOC_DAPM_SINGLE("LINPUT1 Switch", WM8960_LINPATH, 8, 1, 0),
};

static const struct snd_kcontrol_new wm8960_lin[] = {
SOC_DAPM_SINGLE("Boost Switch", WM8960_LINPATH, 3, 1, 0),
};

static const struct snd_kcontrol_new wm8960_rin_boost[] = {
SOC_DAPM_SINGLE("RINPUT2 Switch", WM8960_RINPATH, 6, 1, 0),
SOC_DAPM_SINGLE("RINPUT3 Switch", WM8960_RINPATH, 7, 1, 0),
SOC_DAPM_SINGLE("RINPUT1 Switch", WM8960_RINPATH, 8, 1, 0),
};

static const struct snd_kcontrol_new wm8960_rin[] = {
SOC_DAPM_SINGLE("Boost Switch", WM8960_RINPATH, 3, 1, 0),
};

static const struct snd_kcontrol_new wm8960_loutput_mixer[] = {
SOC_DAPM_SINGLE("PCM Playback Switch", WM8960_LOUTMIX, 8, 1, 0),
SOC_DAPM_SINGLE("LINPUT3 Switch", WM8960_LOUTMIX, 7, 1, 0),
SOC_DAPM_SINGLE("Boost Bypass Switch", WM8960_BYPASS1, 7, 1, 0),
};

static const struct snd_kcontrol_new wm8960_routput_mixer[] = {
SOC_DAPM_SINGLE("PCM Playback Switch", WM8960_ROUTMIX, 8, 1, 0),
SOC_DAPM_SINGLE("RINPUT3 Switch", WM8960_ROUTMIX, 7, 1, 0),
SOC_DAPM_SINGLE("Boost Bypass Switch", WM8960_BYPASS2, 7, 1, 0),
};

static const struct snd_kcontrol_new wm8960_mono_out[] = {
SOC_DAPM_SINGLE("Left Switch", WM8960_MONOMIX1, 7, 1, 0),
SOC_DAPM_SINGLE("Right Switch", WM8960_MONOMIX2, 7, 1, 0),
};

static const struct snd_soc_dapm_widget wm8960_dapm_widgets[] = {
SND_SOC_DAPM_INPUT("LINPUT1"),
SND_SOC_DAPM_INPUT("RINPUT1"),
SND_SOC_DAPM_INPUT("LINPUT2"),
SND_SOC_DAPM_INPUT("RINPUT2"),
SND_SOC_DAPM_INPUT("LINPUT3"),
SND_SOC_DAPM_INPUT("RINPUT3"),

SND_SOC_DAPM_SUPPLY("MICB", WM8960_POWER1, 1, 0, NULL, 0),

SND_SOC_DAPM_MIXER("Left Boost Mixer", WM8960_POWER1, 5, 0,
		   wm8960_lin_boost, ARRAY_SIZE(wm8960_lin_boost)),
SND_SOC_DAPM_MIXER("Right Boost Mixer", WM8960_POWER1, 4, 0,
		   wm8960_rin_boost, ARRAY_SIZE(wm8960_rin_boost)),

SND_SOC_DAPM_MIXER("Left Input Mixer", WM8960_POWER3, 5, 0,
		   wm8960_lin, ARRAY_SIZE(wm8960_lin)),
SND_SOC_DAPM_MIXER("Right Input Mixer", WM8960_POWER3, 4, 0,
		   wm8960_rin, ARRAY_SIZE(wm8960_rin)),

SND_SOC_DAPM_ADC("Left ADC", "Capture", WM8960_POWER1, 3, 0),
SND_SOC_DAPM_ADC("Right ADC", "Capture", WM8960_POWER1, 2, 0),

SND_SOC_DAPM_DAC("Left DAC", "Playback", WM8960_POWER2, 8, 0),
SND_SOC_DAPM_DAC("Right DAC", "Playback", WM8960_POWER2, 7, 0),

SND_SOC_DAPM_MIXER("Left Output Mixer", WM8960_POWER3, 3, 0,
	&wm8960_loutput_mixer[0],
	ARRAY_SIZE(wm8960_loutput_mixer)),
SND_SOC_DAPM_MIXER("Right Output Mixer", WM8960_POWER3, 2, 0,
	&wm8960_routput_mixer[0],
	ARRAY_SIZE(wm8960_routput_mixer)),

SND_SOC_DAPM_PGA("LOUT1 PGA", WM8960_POWER2, 6, 0, NULL, 0),
SND_SOC_DAPM_PGA("ROUT1 PGA", WM8960_POWER2, 5, 0, NULL, 0),

SND_SOC_DAPM_PGA("Left Speaker PGA", WM8960_POWER2, 4, 0, NULL, 0),
SND_SOC_DAPM_PGA("Right Speaker PGA", WM8960_POWER2, 3, 0, NULL, 0),

SND_SOC_DAPM_PGA("Right Speaker Output", WM8960_CLASSD1, 7, 0, NULL, 0),
SND_SOC_DAPM_PGA("Left Speaker Output", WM8960_CLASSD1, 6, 0, NULL, 0),

SND_SOC_DAPM_OUTPUT("SPK_LP"),
SND_SOC_DAPM_OUTPUT("SPK_LN"),
SND_SOC_DAPM_OUTPUT("HP_L"),
SND_SOC_DAPM_OUTPUT("HP_R"),
SND_SOC_DAPM_OUTPUT("SPK_RP"),
SND_SOC_DAPM_OUTPUT("SPK_RN"),
SND_SOC_DAPM_OUTPUT("OUT3"),
};

static const struct snd_soc_dapm_widget wm8960_dapm_widgets_out3[] = {
SND_SOC_DAPM_MIXER("Mono Output Mixer", WM8960_POWER2, 1, 0,
	&wm8960_mono_out[0],
	ARRAY_SIZE(wm8960_mono_out)),
};

/* Represent OUT3 as a PGA so that it gets turned on with LOUT1/ROUT1 */
static const struct snd_soc_dapm_widget wm8960_dapm_widgets_capless[] = {
SND_SOC_DAPM_PGA("OUT3 VMID", WM8960_POWER2, 1, 0, NULL, 0),
};

static const struct snd_soc_dapm_route audio_paths[] = {
	{ "Left Boost Mixer", "LINPUT1 Switch", "LINPUT1" },
	{ "Left Boost Mixer", "LINPUT2 Switch", "LINPUT2" },
	{ "Left Boost Mixer", "LINPUT3 Switch", "LINPUT3" },

	{ "Left Input Mixer", "Boost Switch", "Left Boost Mixer", },
	{ "Left Input Mixer", NULL, "LINPUT1", },  /* Really Boost Switch */
	{ "Left Input Mixer", NULL, "LINPUT2" },
	{ "Left Input Mixer", NULL, "LINPUT3" },

	{ "Right Boost Mixer", "RINPUT1 Switch", "RINPUT1" },
	{ "Right Boost Mixer", "RINPUT2 Switch", "RINPUT2" },
	{ "Right Boost Mixer", "RINPUT3 Switch", "RINPUT3" },

	{ "Right Input Mixer", "Boost Switch", "Right Boost Mixer", },
	{ "Right Input Mixer", NULL, "RINPUT1", },  /* Really Boost Switch */
	{ "Right Input Mixer", NULL, "RINPUT2" },
	{ "Right Input Mixer", NULL, "RINPUT3" },

	{ "Left ADC", NULL, "Left Input Mixer" },
	{ "Right ADC", NULL, "Right Input Mixer" },

	{ "Left Output Mixer", "LINPUT3 Switch", "LINPUT3" },
	{ "Left Output Mixer", "Boost Bypass Switch", "Left Boost Mixer"} ,
	{ "Left Output Mixer", "PCM Playback Switch", "Left DAC" },

	{ "Right Output Mixer", "RINPUT3 Switch", "RINPUT3" },
	{ "Right Output Mixer", "Boost Bypass Switch", "Right Boost Mixer" } ,
	{ "Right Output Mixer", "PCM Playback Switch", "Right DAC" },

	{ "LOUT1 PGA", NULL, "Left Output Mixer" },
	{ "ROUT1 PGA", NULL, "Right Output Mixer" },

	{ "HP_L", NULL, "LOUT1 PGA" },
	{ "HP_R", NULL, "ROUT1 PGA" },

	{ "Left Speaker PGA", NULL, "Left Output Mixer" },
	{ "Right Speaker PGA", NULL, "Right Output Mixer" },

	{ "Left Speaker Output", NULL, "Left Speaker PGA" },
	{ "Right Speaker Output", NULL, "Right Speaker PGA" },

	{ "SPK_LN", NULL, "Left Speaker Output" },
	{ "SPK_LP", NULL, "Left Speaker Output" },
	{ "SPK_RN", NULL, "Right Speaker Output" },
	{ "SPK_RP", NULL, "Right Speaker Output" },
};

static const struct snd_soc_dapm_route audio_paths_out3[] = {
	{ "Mono Output Mixer", "Left Switch", "Left Output Mixer" },
	{ "Mono Output Mixer", "Right Switch", "Right Output Mixer" },

	{ "OUT3", NULL, "Mono Output Mixer", }
};

static const struct snd_soc_dapm_route audio_paths_capless[] = {
	{ "HP_L", NULL, "OUT3 VMID" },
	{ "HP_R", NULL, "OUT3 VMID" },

	{ "OUT3 VMID", NULL, "Left Output Mixer" },
	{ "OUT3 VMID", NULL, "Right Output Mixer" },
};

static int wm8960_add_widgets(struct snd_soc_codec *codec)
{
	struct wm8960_priv *wm8960 = snd_soc_codec_get_drvdata(codec);
	struct wm8960_data *pdata = &wm8960->pdata;
	struct snd_soc_dapm_context *dapm = snd_soc_codec_get_dapm(codec);
	struct snd_soc_dapm_widget *w;

	snd_soc_dapm_new_controls(dapm, wm8960_dapm_widgets,
				  ARRAY_SIZE(wm8960_dapm_widgets));

	snd_soc_dapm_add_routes(dapm, audio_paths, ARRAY_SIZE(audio_paths));

	/* In capless mode OUT3 is used to provide VMID for the
	 * headphone outputs, otherwise it is used as a mono mixer.
	 */
	if (pdata && pdata->capless) {
		snd_soc_dapm_new_controls(dapm, wm8960_dapm_widgets_capless,
					  ARRAY_SIZE(wm8960_dapm_widgets_capless));

		snd_soc_dapm_add_routes(dapm, audio_paths_capless,
					ARRAY_SIZE(audio_paths_capless));
	} else {
		snd_soc_dapm_new_controls(dapm, wm8960_dapm_widgets_out3,
					  ARRAY_SIZE(wm8960_dapm_widgets_out3));

		snd_soc_dapm_add_routes(dapm, audio_paths_out3,
					ARRAY_SIZE(audio_paths_out3));
	}

	/* We need to power up the headphone output stage out of
	 * sequence for capless mode.  To save scanning the widget
	 * list each time to find the desired power state do so now
	 * and save the result.
	 */
	list_for_each_entry(w, &codec->component.card->widgets, list) {
		if (w->dapm != dapm)
			continue;
		if (strcmp(w->name, "LOUT1 PGA") == 0)
			wm8960->lout1 = w;
		if (strcmp(w->name, "ROUT1 PGA") == 0)
			wm8960->rout1 = w;
		if (strcmp(w->name, "OUT3 VMID") == 0)
			wm8960->out3 = w;
	}
	
	return 0;
}

static int wm8960_set_dai_fmt(struct snd_soc_dai *codec_dai,
		unsigned int fmt)
{
	struct snd_soc_codec *codec = codec_dai->codec;
	u16 iface = 0;

	/* set master/slave audio interface */
	switch (fmt & SND_SOC_DAIFMT_MASTER_MASK) {
	case SND_SOC_DAIFMT_CBM_CFM:
		iface |= 0x0040;
		break;
	case SND_SOC_DAIFMT_CBS_CFS:
		break;
	default:
		return -EINVAL;
	}

	/* interface format */
	switch (fmt & SND_SOC_DAIFMT_FORMAT_MASK) {
	case SND_SOC_DAIFMT_I2S:
		iface |= 0x0002;
		break;
	case SND_SOC_DAIFMT_RIGHT_J:
		break;
	case SND_SOC_DAIFMT_LEFT_J:
		iface |= 0x0001;
		break;
	case SND_SOC_DAIFMT_DSP_A:
		iface |= 0x0003;
		break;
	case SND_SOC_DAIFMT_DSP_B:
		iface |= 0x0013;
		break;
	default:
		return -EINVAL;
	}

	/* clock inversion */
	switch (fmt & SND_SOC_DAIFMT_INV_MASK) {
	case SND_SOC_DAIFMT_NB_NF:
		break;
	case SND_SOC_DAIFMT_IB_IF:
		iface |= 0x0090;
		break;
	case SND_SOC_DAIFMT_IB_NF:
		iface |= 0x0080;
		break;
	case SND_SOC_DAIFMT_NB_IF:
		iface |= 0x0010;
		break;
	default:
		return -EINVAL;
	}

	/* set iface */
	snd_soc_write(codec, WM8960_IFACE1, iface);
	return 0;
}

static struct {
	int rate;
	unsigned int val;
} alc_rates[] = {
	{ 48000, 0 },
	{ 44100, 0 },
	{ 32000, 1 },
	{ 22050, 2 },
	{ 24000, 2 },
	{ 16000, 3 },
	{ 11025, 4 },
	{ 12000, 4 },
	{  8000, 5 },
};

/* -1 for reserved value */
static const int sysclk_divs[] = { 1, -1, 2, -1 };

/* Multiply 256 for internal 256 div */
static const int dac_divs[] = { 256, 384, 512, 768, 1024, 1408, 1536 };

/* Multiply 10 to eliminate decimials */
static const int bclk_divs[] = {
	10, 15, 20, 30, 40, 55, 60, 80, 110,
	120, 160, 220, 240, 320, 320, 320
};

static int wm8960_configure_clocking(struct snd_soc_codec *codec)
{
	struct wm8960_priv *wm8960 = snd_soc_codec_get_drvdata(codec);
	int sysclk, bclk, lrclk, freq_out, freq_in;
	u16 iface1 = snd_soc_read(codec, WM8960_IFACE1);
	int i, j, k;

	if (!(iface1 & (1<<6))) {
		dev_dbg(codec->dev,
			"Codec is slave mode, no need to configure clock\n");
		return 0;
<<<<<<< HEAD
	}

	if (wm8960->clk_id != WM8960_SYSCLK_MCLK && !wm8960->freq_in) {
		dev_err(codec->dev, "No MCLK configured\n");
		return -EINVAL;
	}

	freq_in = wm8960->freq_in;
	bclk = wm8960->bclk;
	lrclk = wm8960->lrclk;
	/*
	 * If it's sysclk auto mode, check if the MCLK can provide sysclk or
	 * not. If MCLK can provide sysclk, using MCLK to provide sysclk
	 * directly. Otherwise, auto select a available pll out frequency
	 * and set PLL.
	 */
	if (wm8960->clk_id == WM8960_SYSCLK_AUTO) {
		/* disable the PLL and using MCLK to provide sysclk */
		wm8960_set_pll(codec, 0, 0);
		freq_out = freq_in;
	} else if (wm8960->sysclk) {
		freq_out = wm8960->sysclk;
	} else {
		dev_err(codec->dev, "No SYSCLK configured\n");
		return -EINVAL;
	}

	/* check if the sysclk frequency is available. */
	for (i = 0; i < ARRAY_SIZE(sysclk_divs); ++i) {
		if (sysclk_divs[i] == -1)
			continue;
		sysclk = freq_out / sysclk_divs[i];
		for (j = 0; j < ARRAY_SIZE(dac_divs); ++j) {
			if (sysclk == dac_divs[j] * lrclk) {
				for (k = 0; k < ARRAY_SIZE(bclk_divs); ++k)
					if (sysclk == bclk * bclk_divs[k] / 10)
						break;
				if (k != ARRAY_SIZE(bclk_divs))
					break;
			}
		}
		if (j != ARRAY_SIZE(dac_divs))
			break;
	}

	if (i != ARRAY_SIZE(sysclk_divs)) {
		goto configure_clock;
	} else if (wm8960->clk_id != WM8960_SYSCLK_AUTO) {
		dev_err(codec->dev, "failed to configure clock\n");
		return -EINVAL;
	}
	/* get a available pll out frequency and set pll */
	for (i = 0; i < ARRAY_SIZE(sysclk_divs); ++i) {
		if (sysclk_divs[i] == -1)
			continue;
		for (j = 0; j < ARRAY_SIZE(dac_divs); ++j) {
			sysclk = lrclk * dac_divs[j];
			freq_out = sysclk * sysclk_divs[i];

			for (k = 0; k < ARRAY_SIZE(bclk_divs); ++k) {
				if (sysclk == bclk * bclk_divs[k] / 10 &&
				    is_pll_freq_available(freq_in, freq_out)) {
					wm8960_set_pll(codec,
						       freq_in, freq_out);
=======
	}

	if (wm8960->clk_id != WM8960_SYSCLK_MCLK && !wm8960->freq_in) {
		dev_err(codec->dev, "No MCLK configured\n");
		return -EINVAL;
	}

	freq_in = wm8960->freq_in;
	bclk = wm8960->bclk;
	lrclk = wm8960->lrclk;
	/*
	 * If it's sysclk auto mode, check if the MCLK can provide sysclk or
	 * not. If MCLK can provide sysclk, using MCLK to provide sysclk
	 * directly. Otherwise, auto select a available pll out frequency
	 * and set PLL.
	 */
	if (wm8960->clk_id == WM8960_SYSCLK_AUTO) {
		/* disable the PLL and using MCLK to provide sysclk */
		wm8960_set_pll(codec, 0, 0);
		freq_out = freq_in;
	} else if (wm8960->sysclk) {
		freq_out = wm8960->sysclk;
	} else {
		dev_err(codec->dev, "No SYSCLK configured\n");
		return -EINVAL;
	}

	/* check if the sysclk frequency is available. */
	for (i = 0; i < ARRAY_SIZE(sysclk_divs); ++i) {
		if (sysclk_divs[i] == -1)
			continue;
		sysclk = freq_out / sysclk_divs[i];
		for (j = 0; j < ARRAY_SIZE(dac_divs); ++j) {
			if (sysclk == dac_divs[j] * lrclk) {
				for (k = 0; k < ARRAY_SIZE(bclk_divs); ++k)
					if (sysclk == bclk * bclk_divs[k] / 10)
						break;
				if (k != ARRAY_SIZE(bclk_divs))
>>>>>>> 9f30a04d
					break;
				} else {
					continue;
				}
			}
<<<<<<< HEAD
=======
		}
		if (j != ARRAY_SIZE(dac_divs))
			break;
	}

	if (i != ARRAY_SIZE(sysclk_divs)) {
		goto configure_clock;
	} else if (wm8960->clk_id != WM8960_SYSCLK_AUTO) {
		dev_err(codec->dev, "failed to configure clock\n");
		return -EINVAL;
	}
	/* get a available pll out frequency and set pll */
	for (i = 0; i < ARRAY_SIZE(sysclk_divs); ++i) {
		if (sysclk_divs[i] == -1)
			continue;
		for (j = 0; j < ARRAY_SIZE(dac_divs); ++j) {
			sysclk = lrclk * dac_divs[j];
			freq_out = sysclk * sysclk_divs[i];

			for (k = 0; k < ARRAY_SIZE(bclk_divs); ++k) {
				if (sysclk == bclk * bclk_divs[k] / 10 &&
				    is_pll_freq_available(freq_in, freq_out)) {
					wm8960_set_pll(codec,
						       freq_in, freq_out);
					break;
				} else {
					continue;
				}
			}
>>>>>>> 9f30a04d
			if (k != ARRAY_SIZE(bclk_divs))
				break;
		}
		if (j != ARRAY_SIZE(dac_divs))
			break;
	}

	if (i == ARRAY_SIZE(sysclk_divs)) {
		dev_err(codec->dev, "failed to configure clock\n");
		return -EINVAL;
	}

configure_clock:
	/* configure sysclk clock */
	snd_soc_update_bits(codec, WM8960_CLOCK1, 3 << 1, i << 1);

	/* configure frame clock */
	snd_soc_update_bits(codec, WM8960_CLOCK1, 0x7 << 3, j << 3);
	snd_soc_update_bits(codec, WM8960_CLOCK1, 0x7 << 6, j << 6);

	/* configure bit clock */
	snd_soc_update_bits(codec, WM8960_CLOCK2, 0xf, k);

	return 0;
}

static int wm8960_hw_params(struct snd_pcm_substream *substream,
			    struct snd_pcm_hw_params *params,
			    struct snd_soc_dai *dai)
{
	struct snd_soc_codec *codec = dai->codec;
	struct wm8960_priv *wm8960 = snd_soc_codec_get_drvdata(codec);
	u16 iface = snd_soc_read(codec, WM8960_IFACE1) & 0xfff3;
	bool tx = substream->stream == SNDRV_PCM_STREAM_PLAYBACK;
	int i;

	wm8960->bclk = snd_soc_params_to_bclk(params);
	if (params_channels(params) == 1)
		wm8960->bclk *= 2;

	/* bit size */
	switch (params_width(params)) {
	case 16:
		break;
	case 20:
		iface |= 0x0004;
		break;
	case 24:
		iface |= 0x0008;
		break;
	case 32:
		/* right justify mode does not support 32 word length */
		if ((iface & 0x3) != 0) {
			iface |= 0x000c;
			break;
		}
	default:
		dev_err(codec->dev, "unsupported width %d\n",
			params_width(params));
		return -EINVAL;
	}

	wm8960->lrclk = params_rate(params);
	/* Update filters for the new rate */
	if (tx) {
		wm8960_set_deemph(codec);
	} else {
		for (i = 0; i < ARRAY_SIZE(alc_rates); i++)
			if (alc_rates[i].rate == params_rate(params))
				snd_soc_update_bits(codec,
						    WM8960_ADDCTL3, 0x7,
						    alc_rates[i].val);
	}

	/* set iface */
	snd_soc_write(codec, WM8960_IFACE1, iface);

	wm8960->is_stream_in_use[tx] = true;

	if (snd_soc_codec_get_bias_level(codec) == SND_SOC_BIAS_ON &&
	    !wm8960->is_stream_in_use[!tx])
		return wm8960_configure_clocking(codec);

	return 0;
}

static int wm8960_hw_free(struct snd_pcm_substream *substream,
		struct snd_soc_dai *dai)
{
	struct snd_soc_codec *codec = dai->codec;
	struct wm8960_priv *wm8960 = snd_soc_codec_get_drvdata(codec);
	bool tx = substream->stream == SNDRV_PCM_STREAM_PLAYBACK;

	wm8960->is_stream_in_use[tx] = false;

	return 0;
}

static int wm8960_mute(struct snd_soc_dai *dai, int mute)
{
	struct snd_soc_codec *codec = dai->codec;

	if (mute)
		snd_soc_update_bits(codec, WM8960_DACCTL1, 0x8, 0x8);
	else
		snd_soc_update_bits(codec, WM8960_DACCTL1, 0x8, 0);
	return 0;
}

static int wm8960_set_bias_level_out3(struct snd_soc_codec *codec,
				      enum snd_soc_bias_level level)
{
	struct wm8960_priv *wm8960 = snd_soc_codec_get_drvdata(codec);
	u16 pm2 = snd_soc_read(codec, WM8960_POWER2);
	int ret;

	switch (level) {
	case SND_SOC_BIAS_ON:
		break;

	case SND_SOC_BIAS_PREPARE:
		switch (snd_soc_codec_get_bias_level(codec)) {
		case SND_SOC_BIAS_STANDBY:
			if (!IS_ERR(wm8960->mclk)) {
				ret = clk_prepare_enable(wm8960->mclk);
				if (ret) {
					dev_err(codec->dev,
						"Failed to enable MCLK: %d\n",
						ret);
					return ret;
				}
			}

			ret = wm8960_configure_clocking(codec);
			if (ret)
				return ret;

			/* Set VMID to 2x50k */
			snd_soc_update_bits(codec, WM8960_POWER1, 0x180, 0x80);
			break;

		case SND_SOC_BIAS_ON:
			/*
			 * If it's sysclk auto mode, and the pll is enabled,
			 * disable the pll
			 */
			if (wm8960->clk_id == WM8960_SYSCLK_AUTO && (pm2 & 0x1))
				wm8960_set_pll(codec, 0, 0);

			if (!IS_ERR(wm8960->mclk))
				clk_disable_unprepare(wm8960->mclk);
			break;

		default:
			break;
		}

		break;

	case SND_SOC_BIAS_STANDBY:
		if (snd_soc_codec_get_bias_level(codec) == SND_SOC_BIAS_OFF) {
			regcache_sync(wm8960->regmap);

			/* Enable anti-pop features */
			snd_soc_write(codec, WM8960_APOP1,
				      WM8960_POBCTRL | WM8960_SOFT_ST |
				      WM8960_BUFDCOPEN | WM8960_BUFIOEN);

			/* Enable & ramp VMID at 2x50k */
			snd_soc_update_bits(codec, WM8960_POWER1, 0x80, 0x80);
			msleep(100);

			/* Enable VREF */
			snd_soc_update_bits(codec, WM8960_POWER1, WM8960_VREF,
					    WM8960_VREF);

			/* Disable anti-pop features */
			snd_soc_write(codec, WM8960_APOP1, WM8960_BUFIOEN);
		}

		/* Set VMID to 2x250k */
		snd_soc_update_bits(codec, WM8960_POWER1, 0x180, 0x100);
		break;

	case SND_SOC_BIAS_OFF:
		/* Enable anti-pop features */
		snd_soc_write(codec, WM8960_APOP1,
			     WM8960_POBCTRL | WM8960_SOFT_ST |
			     WM8960_BUFDCOPEN | WM8960_BUFIOEN);

		/* Disable VMID and VREF, let them discharge */
		snd_soc_write(codec, WM8960_POWER1, 0);
		msleep(600);
		break;
	}

	return 0;
}

static int wm8960_set_bias_level_capless(struct snd_soc_codec *codec,
					 enum snd_soc_bias_level level)
{
	struct wm8960_priv *wm8960 = snd_soc_codec_get_drvdata(codec);
	u16 pm2 = snd_soc_read(codec, WM8960_POWER2);
	int reg, ret;

	switch (level) {
	case SND_SOC_BIAS_ON:
		break;

	case SND_SOC_BIAS_PREPARE:
		switch (snd_soc_codec_get_bias_level(codec)) {
		case SND_SOC_BIAS_STANDBY:
			/* Enable anti pop mode */
			snd_soc_update_bits(codec, WM8960_APOP1,
					    WM8960_POBCTRL | WM8960_SOFT_ST |
					    WM8960_BUFDCOPEN,
					    WM8960_POBCTRL | WM8960_SOFT_ST |
					    WM8960_BUFDCOPEN);

			/* Enable LOUT1, ROUT1 and OUT3 if they're enabled */
			reg = 0;
			if (wm8960->lout1 && wm8960->lout1->power)
				reg |= WM8960_PWR2_LOUT1;
			if (wm8960->rout1 && wm8960->rout1->power)
				reg |= WM8960_PWR2_ROUT1;
			if (wm8960->out3 && wm8960->out3->power)
				reg |= WM8960_PWR2_OUT3;
			snd_soc_update_bits(codec, WM8960_POWER2,
					    WM8960_PWR2_LOUT1 |
					    WM8960_PWR2_ROUT1 |
					    WM8960_PWR2_OUT3, reg);

			/* Enable VMID at 2*50k */
			snd_soc_update_bits(codec, WM8960_POWER1,
					    WM8960_VMID_MASK, 0x80);

			/* Ramp */
			msleep(100);

			/* Enable VREF */
			snd_soc_update_bits(codec, WM8960_POWER1,
					    WM8960_VREF, WM8960_VREF);

			msleep(100);

			if (!IS_ERR(wm8960->mclk)) {
				ret = clk_prepare_enable(wm8960->mclk);
				if (ret) {
					dev_err(codec->dev,
						"Failed to enable MCLK: %d\n",
						ret);
					return ret;
				}
			}

			ret = wm8960_configure_clocking(codec);
			if (ret)
				return ret;

			break;

		case SND_SOC_BIAS_ON:
			/*
			 * If it's sysclk auto mode, and the pll is enabled,
			 * disable the pll
			 */
			if (wm8960->clk_id == WM8960_SYSCLK_AUTO && (pm2 & 0x1))
				wm8960_set_pll(codec, 0, 0);

			if (!IS_ERR(wm8960->mclk))
				clk_disable_unprepare(wm8960->mclk);

			/* Enable anti-pop mode */
			snd_soc_update_bits(codec, WM8960_APOP1,
					    WM8960_POBCTRL | WM8960_SOFT_ST |
					    WM8960_BUFDCOPEN,
					    WM8960_POBCTRL | WM8960_SOFT_ST |
					    WM8960_BUFDCOPEN);

			/* Disable VMID and VREF */
			snd_soc_update_bits(codec, WM8960_POWER1,
					    WM8960_VREF | WM8960_VMID_MASK, 0);
			break;

		case SND_SOC_BIAS_OFF:
			regcache_sync(wm8960->regmap);
			break;
		default:
			break;
		}
		break;

	case SND_SOC_BIAS_STANDBY:
		switch (snd_soc_codec_get_bias_level(codec)) {
		case SND_SOC_BIAS_PREPARE:
			/* Disable HP discharge */
			snd_soc_update_bits(codec, WM8960_APOP2,
					    WM8960_DISOP | WM8960_DRES_MASK,
					    0);

			/* Disable anti-pop features */
			snd_soc_update_bits(codec, WM8960_APOP1,
					    WM8960_POBCTRL | WM8960_SOFT_ST |
					    WM8960_BUFDCOPEN,
					    WM8960_POBCTRL | WM8960_SOFT_ST |
					    WM8960_BUFDCOPEN);
			break;

		default:
			break;
		}
		break;

	case SND_SOC_BIAS_OFF:
		break;
	}

	return 0;
}

/* PLL divisors */
struct _pll_div {
	u32 pre_div:1;
	u32 n:4;
	u32 k:24;
};

static bool is_pll_freq_available(unsigned int source, unsigned int target)
{
	unsigned int Ndiv;

	if (source == 0 || target == 0)
		return false;

	/* Scale up target to PLL operating frequency */
	target *= 4;
	Ndiv = target / source;

	if (Ndiv < 6) {
		source >>= 1;
		Ndiv = target / source;
	}

	if ((Ndiv < 6) || (Ndiv > 12))
		return false;

	return true;
}

/* The size in bits of the pll divide multiplied by 10
 * to allow rounding later */
#define FIXED_PLL_SIZE ((1 << 24) * 10)

static int pll_factors(unsigned int source, unsigned int target,
		       struct _pll_div *pll_div)
{
	unsigned long long Kpart;
	unsigned int K, Ndiv, Nmod;

	pr_debug("WM8960 PLL: setting %dHz->%dHz\n", source, target);

	/* Scale up target to PLL operating frequency */
	target *= 4;

	Ndiv = target / source;
	if (Ndiv < 6) {
		source >>= 1;
		pll_div->pre_div = 1;
		Ndiv = target / source;
	} else
		pll_div->pre_div = 0;

	if ((Ndiv < 6) || (Ndiv > 12)) {
		pr_err("WM8960 PLL: Unsupported N=%d\n", Ndiv);
		return -EINVAL;
	}

	pll_div->n = Ndiv;
	Nmod = target % source;
	Kpart = FIXED_PLL_SIZE * (long long)Nmod;

	do_div(Kpart, source);

	K = Kpart & 0xFFFFFFFF;

	/* Check if we need to round */
	if ((K % 10) >= 5)
		K += 5;

	/* Move down to proper range now rounding is done */
	K /= 10;

	pll_div->k = K;

	pr_debug("WM8960 PLL: N=%x K=%x pre_div=%d\n",
		 pll_div->n, pll_div->k, pll_div->pre_div);

	return 0;
}

static int wm8960_set_pll(struct snd_soc_codec *codec,
		unsigned int freq_in, unsigned int freq_out)
{
	u16 reg;
	static struct _pll_div pll_div;
	int ret;

	if (freq_in && freq_out) {
		ret = pll_factors(freq_in, freq_out, &pll_div);
		if (ret != 0)
			return ret;
	}

	/* Disable the PLL: even if we are changing the frequency the
	 * PLL needs to be disabled while we do so. */
	snd_soc_update_bits(codec, WM8960_CLOCK1, 0x1, 0);
	snd_soc_update_bits(codec, WM8960_POWER2, 0x1, 0);

	if (!freq_in || !freq_out)
		return 0;

	reg = snd_soc_read(codec, WM8960_PLL1) & ~0x3f;
	reg |= pll_div.pre_div << 4;
	reg |= pll_div.n;

	if (pll_div.k) {
		reg |= 0x20;

		snd_soc_write(codec, WM8960_PLL2, (pll_div.k >> 16) & 0xff);
		snd_soc_write(codec, WM8960_PLL3, (pll_div.k >> 8) & 0xff);
		snd_soc_write(codec, WM8960_PLL4, pll_div.k & 0xff);
	}
	snd_soc_write(codec, WM8960_PLL1, reg);

	/* Turn it on */
	snd_soc_update_bits(codec, WM8960_POWER2, 0x1, 0x1);
	msleep(250);
	snd_soc_update_bits(codec, WM8960_CLOCK1, 0x1, 0x1);

	return 0;
}

static int wm8960_set_dai_pll(struct snd_soc_dai *codec_dai, int pll_id,
		int source, unsigned int freq_in, unsigned int freq_out)
{
	struct snd_soc_codec *codec = codec_dai->codec;
	struct wm8960_priv *wm8960 = snd_soc_codec_get_drvdata(codec);

	wm8960->freq_in = freq_in;

	if (pll_id == WM8960_SYSCLK_AUTO)
		return 0;

	return wm8960_set_pll(codec, freq_in, freq_out);
}

static int wm8960_set_dai_clkdiv(struct snd_soc_dai *codec_dai,
		int div_id, int div)
{
	struct snd_soc_codec *codec = codec_dai->codec;
	u16 reg;

	switch (div_id) {
	case WM8960_SYSCLKDIV:
		reg = snd_soc_read(codec, WM8960_CLOCK1) & 0x1f9;
		snd_soc_write(codec, WM8960_CLOCK1, reg | div);
		break;
	case WM8960_DACDIV:
		reg = snd_soc_read(codec, WM8960_CLOCK1) & 0x1c7;
		snd_soc_write(codec, WM8960_CLOCK1, reg | div);
		break;
	case WM8960_OPCLKDIV:
		reg = snd_soc_read(codec, WM8960_PLL1) & 0x03f;
		snd_soc_write(codec, WM8960_PLL1, reg | div);
		break;
	case WM8960_DCLKDIV:
		reg = snd_soc_read(codec, WM8960_CLOCK2) & 0x03f;
		snd_soc_write(codec, WM8960_CLOCK2, reg | div);
		break;
	case WM8960_TOCLKSEL:
		reg = snd_soc_read(codec, WM8960_ADDCTL1) & 0x1fd;
		snd_soc_write(codec, WM8960_ADDCTL1, reg | div);
		break;
	default:
		return -EINVAL;
	}

	return 0;
}

static int wm8960_set_bias_level(struct snd_soc_codec *codec,
				 enum snd_soc_bias_level level)
{
	struct wm8960_priv *wm8960 = snd_soc_codec_get_drvdata(codec);

	return wm8960->set_bias_level(codec, level);
}

static int wm8960_set_dai_sysclk(struct snd_soc_dai *dai, int clk_id,
					unsigned int freq, int dir)
{
	struct snd_soc_codec *codec = dai->codec;
	struct wm8960_priv *wm8960 = snd_soc_codec_get_drvdata(codec);

	switch (clk_id) {
	case WM8960_SYSCLK_MCLK:
		snd_soc_update_bits(codec, WM8960_CLOCK1,
					0x1, WM8960_SYSCLK_MCLK);
		break;
	case WM8960_SYSCLK_PLL:
		snd_soc_update_bits(codec, WM8960_CLOCK1,
					0x1, WM8960_SYSCLK_PLL);
		break;
	case WM8960_SYSCLK_AUTO:
		break;
	default:
		return -EINVAL;
	}

	wm8960->sysclk = freq;
	wm8960->clk_id = clk_id;

	return 0;
}

#define WM8960_RATES SNDRV_PCM_RATE_8000_48000

#define WM8960_FORMATS \
	(SNDRV_PCM_FMTBIT_S16_LE | SNDRV_PCM_FMTBIT_S20_3LE | \
	SNDRV_PCM_FMTBIT_S24_LE | SNDRV_PCM_FMTBIT_S32_LE)

static const struct snd_soc_dai_ops wm8960_dai_ops = {
	.hw_params = wm8960_hw_params,
	.hw_free = wm8960_hw_free,
	.digital_mute = wm8960_mute,
	.set_fmt = wm8960_set_dai_fmt,
	.set_clkdiv = wm8960_set_dai_clkdiv,
	.set_pll = wm8960_set_dai_pll,
	.set_sysclk = wm8960_set_dai_sysclk,
};

static struct snd_soc_dai_driver wm8960_dai = {
	.name = "wm8960-hifi",
	.playback = {
		.stream_name = "Playback",
		.channels_min = 1,
		.channels_max = 2,
		.rates = WM8960_RATES,
		.formats = WM8960_FORMATS,},
	.capture = {
		.stream_name = "Capture",
		.channels_min = 1,
		.channels_max = 2,
		.rates = WM8960_RATES,
		.formats = WM8960_FORMATS,},
	.ops = &wm8960_dai_ops,
	.symmetric_rates = 1,
};

static int wm8960_probe(struct snd_soc_codec *codec)
{
	struct wm8960_priv *wm8960 = snd_soc_codec_get_drvdata(codec);
	struct wm8960_data *pdata = &wm8960->pdata;

	if (pdata->capless)
		wm8960->set_bias_level = wm8960_set_bias_level_capless;
	else
		wm8960->set_bias_level = wm8960_set_bias_level_out3;

	snd_soc_add_codec_controls(codec, wm8960_snd_controls,
				     ARRAY_SIZE(wm8960_snd_controls));
	wm8960_add_widgets(codec);

	return 0;
}

static struct snd_soc_codec_driver soc_codec_dev_wm8960 = {
	.probe =	wm8960_probe,
	.set_bias_level = wm8960_set_bias_level,
	.suspend_bias_off = true,
};

static const struct regmap_config wm8960_regmap = {
	.reg_bits = 7,
	.val_bits = 9,
	.max_register = WM8960_PLL4,

	.reg_defaults = wm8960_reg_defaults,
	.num_reg_defaults = ARRAY_SIZE(wm8960_reg_defaults),
	.cache_type = REGCACHE_RBTREE,

	.volatile_reg = wm8960_volatile,
};

static void wm8960_set_pdata_from_of(struct i2c_client *i2c,
				struct wm8960_data *pdata)
{
	const struct device_node *np = i2c->dev.of_node;

	if (of_property_read_bool(np, "wlf,capless"))
		pdata->capless = true;

	if (of_property_read_bool(np, "wlf,shared-lrclk"))
		pdata->shared_lrclk = true;
}

static int wm8960_i2c_probe(struct i2c_client *i2c,
			    const struct i2c_device_id *id)
{
	struct wm8960_data *pdata = dev_get_platdata(&i2c->dev);
	struct wm8960_priv *wm8960;
	int ret;

	wm8960 = devm_kzalloc(&i2c->dev, sizeof(struct wm8960_priv),
			      GFP_KERNEL);
	if (wm8960 == NULL)
		return -ENOMEM;

	wm8960->mclk = devm_clk_get(&i2c->dev, "mclk");
	if (IS_ERR(wm8960->mclk)) {
		if (PTR_ERR(wm8960->mclk) == -EPROBE_DEFER)
			return -EPROBE_DEFER;
	}

	wm8960->regmap = devm_regmap_init_i2c(i2c, &wm8960_regmap);
	if (IS_ERR(wm8960->regmap))
		return PTR_ERR(wm8960->regmap);

	if (pdata)
		memcpy(&wm8960->pdata, pdata, sizeof(struct wm8960_data));
	else if (i2c->dev.of_node)
		wm8960_set_pdata_from_of(i2c, &wm8960->pdata);

	ret = wm8960_reset(wm8960->regmap);
	if (ret != 0) {
		dev_err(&i2c->dev, "Failed to issue reset\n");
		return ret;
	}

	if (wm8960->pdata.shared_lrclk) {
		ret = regmap_update_bits(wm8960->regmap, WM8960_ADDCTL2,
					 0x4, 0x4);
		if (ret != 0) {
			dev_err(&i2c->dev, "Failed to enable LRCM: %d\n",
				ret);
			return ret;
		}
	}

	/* Latch the update bits */
	regmap_update_bits(wm8960->regmap, WM8960_LINVOL, 0x100, 0x100);
	regmap_update_bits(wm8960->regmap, WM8960_RINVOL, 0x100, 0x100);
	regmap_update_bits(wm8960->regmap, WM8960_LADC, 0x100, 0x100);
	regmap_update_bits(wm8960->regmap, WM8960_RADC, 0x100, 0x100);
	regmap_update_bits(wm8960->regmap, WM8960_LDAC, 0x100, 0x100);
	regmap_update_bits(wm8960->regmap, WM8960_RDAC, 0x100, 0x100);
	regmap_update_bits(wm8960->regmap, WM8960_LOUT1, 0x100, 0x100);
	regmap_update_bits(wm8960->regmap, WM8960_ROUT1, 0x100, 0x100);
	regmap_update_bits(wm8960->regmap, WM8960_LOUT2, 0x100, 0x100);
	regmap_update_bits(wm8960->regmap, WM8960_ROUT2, 0x100, 0x100);

	i2c_set_clientdata(i2c, wm8960);

	ret = snd_soc_register_codec(&i2c->dev,
			&soc_codec_dev_wm8960, &wm8960_dai, 1);

	return ret;
}

static int wm8960_i2c_remove(struct i2c_client *client)
{
	snd_soc_unregister_codec(&client->dev);
	return 0;
}

static const struct i2c_device_id wm8960_i2c_id[] = {
	{ "wm8960", 0 },
	{ }
};
MODULE_DEVICE_TABLE(i2c, wm8960_i2c_id);

static const struct of_device_id wm8960_of_match[] = {
       { .compatible = "wlf,wm8960", },
       { }
};
MODULE_DEVICE_TABLE(of, wm8960_of_match);

static struct i2c_driver wm8960_i2c_driver = {
	.driver = {
		.name = "wm8960",
		.of_match_table = wm8960_of_match,
	},
	.probe =    wm8960_i2c_probe,
	.remove =   wm8960_i2c_remove,
	.id_table = wm8960_i2c_id,
};

module_i2c_driver(wm8960_i2c_driver);

MODULE_DESCRIPTION("ASoC WM8960 driver");
MODULE_AUTHOR("Liam Girdwood");
MODULE_LICENSE("GPL");<|MERGE_RESOLUTION|>--- conflicted
+++ resolved
@@ -604,7 +604,6 @@
 		dev_dbg(codec->dev,
 			"Codec is slave mode, no need to configure clock\n");
 		return 0;
-<<<<<<< HEAD
 	}
 
 	if (wm8960->clk_id != WM8960_SYSCLK_MCLK && !wm8960->freq_in) {
@@ -669,83 +668,11 @@
 				    is_pll_freq_available(freq_in, freq_out)) {
 					wm8960_set_pll(codec,
 						       freq_in, freq_out);
-=======
-	}
-
-	if (wm8960->clk_id != WM8960_SYSCLK_MCLK && !wm8960->freq_in) {
-		dev_err(codec->dev, "No MCLK configured\n");
-		return -EINVAL;
-	}
-
-	freq_in = wm8960->freq_in;
-	bclk = wm8960->bclk;
-	lrclk = wm8960->lrclk;
-	/*
-	 * If it's sysclk auto mode, check if the MCLK can provide sysclk or
-	 * not. If MCLK can provide sysclk, using MCLK to provide sysclk
-	 * directly. Otherwise, auto select a available pll out frequency
-	 * and set PLL.
-	 */
-	if (wm8960->clk_id == WM8960_SYSCLK_AUTO) {
-		/* disable the PLL and using MCLK to provide sysclk */
-		wm8960_set_pll(codec, 0, 0);
-		freq_out = freq_in;
-	} else if (wm8960->sysclk) {
-		freq_out = wm8960->sysclk;
-	} else {
-		dev_err(codec->dev, "No SYSCLK configured\n");
-		return -EINVAL;
-	}
-
-	/* check if the sysclk frequency is available. */
-	for (i = 0; i < ARRAY_SIZE(sysclk_divs); ++i) {
-		if (sysclk_divs[i] == -1)
-			continue;
-		sysclk = freq_out / sysclk_divs[i];
-		for (j = 0; j < ARRAY_SIZE(dac_divs); ++j) {
-			if (sysclk == dac_divs[j] * lrclk) {
-				for (k = 0; k < ARRAY_SIZE(bclk_divs); ++k)
-					if (sysclk == bclk * bclk_divs[k] / 10)
-						break;
-				if (k != ARRAY_SIZE(bclk_divs))
->>>>>>> 9f30a04d
 					break;
 				} else {
 					continue;
 				}
 			}
-<<<<<<< HEAD
-=======
-		}
-		if (j != ARRAY_SIZE(dac_divs))
-			break;
-	}
-
-	if (i != ARRAY_SIZE(sysclk_divs)) {
-		goto configure_clock;
-	} else if (wm8960->clk_id != WM8960_SYSCLK_AUTO) {
-		dev_err(codec->dev, "failed to configure clock\n");
-		return -EINVAL;
-	}
-	/* get a available pll out frequency and set pll */
-	for (i = 0; i < ARRAY_SIZE(sysclk_divs); ++i) {
-		if (sysclk_divs[i] == -1)
-			continue;
-		for (j = 0; j < ARRAY_SIZE(dac_divs); ++j) {
-			sysclk = lrclk * dac_divs[j];
-			freq_out = sysclk * sysclk_divs[i];
-
-			for (k = 0; k < ARRAY_SIZE(bclk_divs); ++k) {
-				if (sysclk == bclk * bclk_divs[k] / 10 &&
-				    is_pll_freq_available(freq_in, freq_out)) {
-					wm8960_set_pll(codec,
-						       freq_in, freq_out);
-					break;
-				} else {
-					continue;
-				}
-			}
->>>>>>> 9f30a04d
 			if (k != ARRAY_SIZE(bclk_divs))
 				break;
 		}
