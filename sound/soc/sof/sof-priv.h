/* SPDX-License-Identifier: (GPL-2.0-only OR BSD-3-Clause) */
/*
 * This file is provided under a dual BSD/GPLv2 license.  When using or
 * redistributing this file, you may do so under either license.
 *
 * Copyright(c) 2018 Intel Corporation. All rights reserved.
 *
 * Author: Liam Girdwood <liam.r.girdwood@linux.intel.com>
 */

#ifndef __SOUND_SOC_SOF_PRIV_H
#define __SOUND_SOC_SOF_PRIV_H

#include <linux/device.h>
#include <sound/hdaudio.h>
#include <sound/sof.h>
#include <sound/sof/info.h>
#include <sound/sof/pm.h>
#include <sound/sof/trace.h>
#include <uapi/sound/sof/fw.h>
#include <sound/sof/ext_manifest.h>

/* Flag definitions used in sof_core_debug (sof_debug module parameter) */
#define SOF_DBG_ENABLE_TRACE	BIT(0)
#define SOF_DBG_RETAIN_CTX	BIT(1)	/* prevent DSP D3 on FW exception */
#define SOF_DBG_VERIFY_TPLG	BIT(2) /* verify topology during load */
#define SOF_DBG_DYNAMIC_PIPELINES_OVERRIDE	BIT(3) /* 0: use topology token
							* 1: override topology
							*/
#define SOF_DBG_DYNAMIC_PIPELINES_ENABLE	BIT(4) /* 0: use static pipelines
							* 1: use dynamic pipelines
							*/
#define SOF_DBG_DISABLE_MULTICORE		BIT(5) /* schedule all pipelines/widgets
							* on primary core
							*/
#define SOF_DBG_PRINT_ALL_DUMPS		BIT(6) /* Print all ipc and dsp dumps */
#define SOF_DBG_IGNORE_D3_PERSISTENT		BIT(7) /* ignore the DSP D3 persistent capability
							* and always download firmware upon D3 exit
							*/

/* Flag definitions used for controlling the DSP dump behavior */
#define SOF_DBG_DUMP_REGS		BIT(0)
#define SOF_DBG_DUMP_MBOX		BIT(1)
#define SOF_DBG_DUMP_TEXT		BIT(2)
#define SOF_DBG_DUMP_PCI		BIT(3)
/* Output this dump (at the DEBUG level) only when SOF_DBG_PRINT_ALL_DUMPS is set */
#define SOF_DBG_DUMP_OPTIONAL		BIT(4)

/* global debug state set by SOF_DBG_ flags */
bool sof_debug_check_flag(int mask);

/* max BARs mmaped devices can use */
#define SND_SOF_BARS	8

/* time in ms for runtime suspend delay */
#define SND_SOF_SUSPEND_DELAY_MS	2000

/* DMA buffer size for trace */
#define DMA_BUF_SIZE_FOR_TRACE (PAGE_SIZE * 16)

#define SOF_IPC_DSP_REPLY		0
#define SOF_IPC_HOST_REPLY		1

/* convenience constructor for DAI driver streams */
#define SOF_DAI_STREAM(sname, scmin, scmax, srates, sfmt) \
	{.stream_name = sname, .channels_min = scmin, .channels_max = scmax, \
	 .rates = srates, .formats = sfmt}

#define SOF_FORMATS (SNDRV_PCM_FMTBIT_S16_LE | SNDRV_PCM_FMTBIT_S24_LE | \
	SNDRV_PCM_FMTBIT_S32_LE | SNDRV_PCM_FMTBIT_FLOAT)

/* So far the primary core on all DSPs has ID 0 */
#define SOF_DSP_PRIMARY_CORE 0

/* max number of DSP cores */
#define SOF_MAX_DSP_NUM_CORES 8

struct sof_dsp_power_state {
	u32 state;
	u32 substate; /* platform-specific */
};

/* System suspend target state */
enum sof_system_suspend_state {
	SOF_SUSPEND_NONE = 0,
	SOF_SUSPEND_S0IX,
	SOF_SUSPEND_S3,
};

enum sof_dfsentry_type {
	SOF_DFSENTRY_TYPE_IOMEM = 0,
	SOF_DFSENTRY_TYPE_BUF,
};

enum sof_debugfs_access_type {
	SOF_DEBUGFS_ACCESS_ALWAYS = 0,
	SOF_DEBUGFS_ACCESS_D0_ONLY,
};

struct snd_sof_dev;
struct snd_sof_ipc_msg;
struct snd_sof_ipc;
struct snd_sof_debugfs_map;
struct snd_soc_tplg_ops;
struct snd_soc_component;
struct snd_sof_pdata;

/**
 * struct snd_sof_platform_stream_params - platform dependent stream parameters
 * @stream_tag:		Stream tag to use
 * @use_phy_addr:	Use the provided @phy_addr for configuration
 * @phy_addr:		Platform dependent address to be used, if  @use_phy_addr
 *			is true
 * @no_ipc_position:	Disable position update IPC from firmware
 */
struct snd_sof_platform_stream_params {
	u16 stream_tag;
	bool use_phy_address;
	u32 phy_addr;
	bool no_ipc_position;
};

/*
 * SOF DSP HW abstraction operations.
 * Used to abstract DSP HW architecture and any IO busses between host CPU
 * and DSP device(s).
 */
struct snd_sof_dsp_ops {

	/* probe/remove/shutdown */
	int (*probe)(struct snd_sof_dev *sof_dev); /* mandatory */
	int (*remove)(struct snd_sof_dev *sof_dev); /* optional */
	int (*shutdown)(struct snd_sof_dev *sof_dev); /* optional */

	/* DSP core boot / reset */
	int (*run)(struct snd_sof_dev *sof_dev); /* mandatory */
	int (*stall)(struct snd_sof_dev *sof_dev, unsigned int core_mask); /* optional */
	int (*reset)(struct snd_sof_dev *sof_dev); /* optional */
	int (*core_get)(struct snd_sof_dev *sof_dev, int core); /* optional */
	int (*core_put)(struct snd_sof_dev *sof_dev, int core); /* optional */

	/*
	 * Register IO: only used by respective drivers themselves,
	 * TODO: consider removing these operations and calling respective
	 * implementations directly
	 */
	void (*write)(struct snd_sof_dev *sof_dev, void __iomem *addr,
		      u32 value); /* optional */
	u32 (*read)(struct snd_sof_dev *sof_dev,
		    void __iomem *addr); /* optional */
	void (*write64)(struct snd_sof_dev *sof_dev, void __iomem *addr,
			u64 value); /* optional */
	u64 (*read64)(struct snd_sof_dev *sof_dev,
		      void __iomem *addr); /* optional */

	/* memcpy IO */
	int (*block_read)(struct snd_sof_dev *sof_dev,
			  enum snd_sof_fw_blk_type type, u32 offset,
			  void *dest, size_t size); /* mandatory */
	int (*block_write)(struct snd_sof_dev *sof_dev,
			   enum snd_sof_fw_blk_type type, u32 offset,
			   void *src, size_t size); /* mandatory */

	/* Mailbox IO */
	void (*mailbox_read)(struct snd_sof_dev *sof_dev,
			     u32 offset, void *dest,
			     size_t size); /* optional */
	void (*mailbox_write)(struct snd_sof_dev *sof_dev,
			      u32 offset, void *src,
			      size_t size); /* optional */

	/* doorbell */
	irqreturn_t (*irq_handler)(int irq, void *context); /* optional */
	irqreturn_t (*irq_thread)(int irq, void *context); /* optional */

	/* ipc */
	int (*send_msg)(struct snd_sof_dev *sof_dev,
			struct snd_sof_ipc_msg *msg); /* mandatory */

	/* FW loading */
	int (*load_firmware)(struct snd_sof_dev *sof_dev); /* mandatory */
	int (*load_module)(struct snd_sof_dev *sof_dev,
			   struct snd_sof_mod_hdr *hdr); /* optional */

	/* connect pcm substream to a host stream */
	int (*pcm_open)(struct snd_sof_dev *sdev,
			struct snd_pcm_substream *substream); /* optional */
	/* disconnect pcm substream to a host stream */
	int (*pcm_close)(struct snd_sof_dev *sdev,
			 struct snd_pcm_substream *substream); /* optional */

	/* host stream hw params */
	int (*pcm_hw_params)(struct snd_sof_dev *sdev,
			     struct snd_pcm_substream *substream,
			     struct snd_pcm_hw_params *params,
			     struct snd_sof_platform_stream_params *platform_params); /* optional */

	/* host stream hw_free */
	int (*pcm_hw_free)(struct snd_sof_dev *sdev,
			   struct snd_pcm_substream *substream); /* optional */

	/* host stream trigger */
	int (*pcm_trigger)(struct snd_sof_dev *sdev,
			   struct snd_pcm_substream *substream,
			   int cmd); /* optional */

	/* host stream pointer */
	snd_pcm_uframes_t (*pcm_pointer)(struct snd_sof_dev *sdev,
					 struct snd_pcm_substream *substream); /* optional */

	/* pcm ack */
	int (*pcm_ack)(struct snd_sof_dev *sdev, struct snd_pcm_substream *substream); /* optional */

	/* host read DSP stream data */
	int (*ipc_msg_data)(struct snd_sof_dev *sdev,
			    struct snd_pcm_substream *substream,
			    void *p, size_t sz); /* mandatory */

	/* host side configuration of the stream's data offset in stream mailbox area */
	int (*set_stream_data_offset)(struct snd_sof_dev *sdev,
				      struct snd_pcm_substream *substream,
				      size_t posn_offset); /* optional */

	/* pre/post firmware run */
	int (*pre_fw_run)(struct snd_sof_dev *sof_dev); /* optional */
	int (*post_fw_run)(struct snd_sof_dev *sof_dev); /* optional */

	/* parse platform specific extended manifest, optional */
	int (*parse_platform_ext_manifest)(struct snd_sof_dev *sof_dev,
					   const struct sof_ext_man_elem_header *hdr);

	/* DSP PM */
	int (*suspend)(struct snd_sof_dev *sof_dev,
		       u32 target_state); /* optional */
	int (*resume)(struct snd_sof_dev *sof_dev); /* optional */
	int (*runtime_suspend)(struct snd_sof_dev *sof_dev); /* optional */
	int (*runtime_resume)(struct snd_sof_dev *sof_dev); /* optional */
	int (*runtime_idle)(struct snd_sof_dev *sof_dev); /* optional */
	int (*set_hw_params_upon_resume)(struct snd_sof_dev *sdev); /* optional */
	int (*set_power_state)(struct snd_sof_dev *sdev,
			       const struct sof_dsp_power_state *target_state); /* optional */

	/* DSP clocking */
	int (*set_clk)(struct snd_sof_dev *sof_dev, u32 freq); /* optional */

	/* debug */
	const struct snd_sof_debugfs_map *debug_map; /* optional */
	int debug_map_count; /* optional */
	void (*dbg_dump)(struct snd_sof_dev *sof_dev,
			 u32 flags); /* optional */
	void (*ipc_dump)(struct snd_sof_dev *sof_dev); /* optional */
	int (*debugfs_add_region_item)(struct snd_sof_dev *sdev,
				       enum snd_sof_fw_blk_type blk_type, u32 offset,
				       size_t size, const char *name,
				       enum sof_debugfs_access_type access_type); /* optional */

	/* host DMA trace (IPC3) */
	int (*trace_init)(struct snd_sof_dev *sdev,
<<<<<<< HEAD
=======
			  struct snd_dma_buffer *dmatb,
>>>>>>> 88084a3d
			  struct sof_ipc_dma_trace_params_ext *dtrace_params); /* optional */
	int (*trace_release)(struct snd_sof_dev *sdev); /* optional */
	int (*trace_trigger)(struct snd_sof_dev *sdev,
			     int cmd); /* optional */

	/* misc */
	int (*get_bar_index)(struct snd_sof_dev *sdev,
			     u32 type); /* optional */
	int (*get_mailbox_offset)(struct snd_sof_dev *sdev);/* mandatory for common loader code */
	int (*get_window_offset)(struct snd_sof_dev *sdev,
				 u32 id);/* mandatory for common loader code */

	/* machine driver ops */
	int (*machine_register)(struct snd_sof_dev *sdev,
				void *pdata); /* optional */
	void (*machine_unregister)(struct snd_sof_dev *sdev,
				   void *pdata); /* optional */
	struct snd_soc_acpi_mach * (*machine_select)(struct snd_sof_dev *sdev); /* optional */
	void (*set_mach_params)(struct snd_soc_acpi_mach *mach,
				struct snd_sof_dev *sdev); /* optional */

	/* IPC client ops */
	int (*register_ipc_clients)(struct snd_sof_dev *sdev); /* optional */
	void (*unregister_ipc_clients)(struct snd_sof_dev *sdev); /* optional */

	/* DAI ops */
	struct snd_soc_dai_driver *drv;
	int num_drv;

	/* ALSA HW info flags, will be stored in snd_pcm_runtime.hw.info */
	u32 hw_info;

	const struct dsp_arch_ops *dsp_arch_ops;
};

/* DSP architecture specific callbacks for oops and stack dumps */
struct dsp_arch_ops {
	void (*dsp_oops)(struct snd_sof_dev *sdev, const char *level, void *oops);
	void (*dsp_stack)(struct snd_sof_dev *sdev, const char *level, void *oops,
			  u32 *stack, u32 stack_words);
};

#define sof_dsp_arch_ops(sdev) ((sdev)->pdata->desc->ops->dsp_arch_ops)

/* FS entry for debug files that can expose DSP memories, registers */
struct snd_sof_dfsentry {
	size_t size;
	size_t buf_data_size;  /* length of buffered data for file read operation */
	enum sof_dfsentry_type type;
	/*
	 * access_type specifies if the
	 * memory -> DSP resource (memory, register etc) is always accessible
	 * or if it is accessible only when the DSP is in D0.
	 */
	enum sof_debugfs_access_type access_type;
#if IS_ENABLED(CONFIG_SND_SOC_SOF_DEBUG_ENABLE_DEBUGFS_CACHE)
	char *cache_buf; /* buffer to cache the contents of debugfs memory */
#endif
	struct snd_sof_dev *sdev;
	struct list_head list;  /* list in sdev dfsentry list */
	union {
		void __iomem *io_mem;
		void *buf;
	};
};

/* Debug mapping for any DSP memory or registers that can used for debug */
struct snd_sof_debugfs_map {
	const char *name;
	u32 bar;
	u32 offset;
	u32 size;
	/*
	 * access_type specifies if the memory is always accessible
	 * or if it is accessible only when the DSP is in D0.
	 */
	enum sof_debugfs_access_type access_type;
};

/* mailbox descriptor, used for host <-> DSP IPC */
struct snd_sof_mailbox {
	u32 offset;
	size_t size;
};

/* IPC message descriptor for host <-> DSP IO */
struct snd_sof_ipc_msg {
	/* message data */
	void *msg_data;
	void *reply_data;
	size_t msg_size;
	size_t reply_size;
	int reply_error;

	/* notification, firmware initiated messages */
	void *rx_data;

	wait_queue_head_t waitq;
	bool ipc_complete;
};

/**
<<<<<<< HEAD
=======
 * struct sof_ipc_fw_tracing_ops - IPC-specific firmware tracing ops
 * @init:	Function pointer for initialization of the tracing
 * @free:	Optional function pointer for freeing of the tracing
 * @fw_crashed:	Optional function pointer to notify the tracing of a firmware crash
 * @suspend:	Function pointer for system/runtime suspend
 * @resume:	Function pointer for system/runtime resume
 */
struct sof_ipc_fw_tracing_ops {
	int (*init)(struct snd_sof_dev *sdev);
	void (*free)(struct snd_sof_dev *sdev);
	void (*fw_crashed)(struct snd_sof_dev *sdev);
	void (*suspend)(struct snd_sof_dev *sdev, pm_message_t pm_state);
	int (*resume)(struct snd_sof_dev *sdev);
};

/**
>>>>>>> 88084a3d
 * struct sof_ipc_pm_ops - IPC-specific PM ops
 * @ctx_save:		Function pointer for context save
 * @ctx_restore:	Function pointer for context restore
 */
struct sof_ipc_pm_ops {
	int (*ctx_save)(struct snd_sof_dev *sdev);
	int (*ctx_restore)(struct snd_sof_dev *sdev);
};

<<<<<<< HEAD
=======
/**
 * struct sof_ipc_fw_loader_ops - IPC/FW-specific loader ops
 * @validate:		Function pointer for validating the firmware image
 * @parse_ext_manifest:	Function pointer for parsing the manifest of the firmware
 * @load_fw_to_dsp:	Optional function pointer for loading the firmware to the
 *			DSP.
 *			The function implements generic, hardware independent way
 *			of loading the initial firmware and its modules (if any).
 * @query_fw_configuration: Optional function pointer to query information and
 *			configuration from the booted firmware.
 *			Executed after the first successful firmware boot.
 */
struct sof_ipc_fw_loader_ops {
	int (*validate)(struct snd_sof_dev *sdev);
	size_t (*parse_ext_manifest)(struct snd_sof_dev *sdev);
	int (*load_fw_to_dsp)(struct snd_sof_dev *sdev);
	int (*query_fw_configuration)(struct snd_sof_dev *sdev);
};

>>>>>>> 88084a3d
struct sof_ipc_tplg_ops;
struct sof_ipc_pcm_ops;

/**
 * struct sof_ipc_ops - IPC-specific ops
 * @tplg:	Pointer to IPC-specific topology ops
 * @pm:		Pointer to PM ops
 * @pcm:	Pointer to PCM ops
<<<<<<< HEAD
=======
 * @fw_loader:	Pointer to Firmware Loader ops
 * @fw_tracing:	Pointer to Firmware tracing ops
 *
 * @tx_msg:	Function pointer for sending a 'short' IPC message
 * @set_get_data: Function pointer for set/get data ('large' IPC message). This
 *		function may split up the 'large' message and use the @tx_msg
 *		path to transfer individual chunks, or use other means to transfer
 *		the message.
 * @get_reply:	Function pointer for fetching the reply to
 *		sdev->ipc->msg.reply_data
 * @rx_msg:	Function pointer for handling a received message
 *
 * Note: both @tx_msg and @set_get_data considered as TX functions and they are
 * serialized for the duration of the instructed transfer. A large message sent
 * via @set_get_data is a single transfer even if at the hardware level it is
 * handled with multiple chunks.
>>>>>>> 88084a3d
 */
struct sof_ipc_ops {
	const struct sof_ipc_tplg_ops *tplg;
	const struct sof_ipc_pm_ops *pm;
	const struct sof_ipc_pcm_ops *pcm;
<<<<<<< HEAD
=======
	const struct sof_ipc_fw_loader_ops *fw_loader;
	const struct sof_ipc_fw_tracing_ops *fw_tracing;

	int (*tx_msg)(struct snd_sof_dev *sdev, void *msg_data, size_t msg_bytes,
		      void *reply_data, size_t reply_bytes, bool no_pm);
	int (*set_get_data)(struct snd_sof_dev *sdev, void *data, size_t data_bytes,
			    bool set);
	int (*get_reply)(struct snd_sof_dev *sdev);
	void (*rx_msg)(struct snd_sof_dev *sdev);
>>>>>>> 88084a3d
};

/* SOF generic IPC data */
struct snd_sof_ipc {
	struct snd_sof_dev *sdev;

	/* protects messages and the disable flag */
	struct mutex tx_mutex;
	/* disables further sending of ipc's */
	bool disable_ipc_tx;

<<<<<<< HEAD
=======
	/* Maximum allowed size of a single IPC message/reply */
	size_t max_payload_size;

>>>>>>> 88084a3d
	struct snd_sof_ipc_msg msg;

	/* IPC ops based on version */
	const struct sof_ipc_ops *ops;
};

/*
 * SOF Device Level.
 */
struct snd_sof_dev {
	struct device *dev;
	spinlock_t ipc_lock;	/* lock for IPC users */
	spinlock_t hw_lock;	/* lock for HW IO access */

	/*
	 * ASoC components. plat_drv fields are set dynamically so
	 * can't use const
	 */
	struct snd_soc_component_driver plat_drv;

	/* current DSP power state */
	struct sof_dsp_power_state dsp_power_state;
	/* mutex to protect the dsp_power_state access */
	struct mutex power_state_access;

	/* Intended power target of system suspend */
	enum sof_system_suspend_state system_suspend_target;

	/* DSP firmware boot */
	wait_queue_head_t boot_wait;
	enum sof_fw_state fw_state;
	bool first_boot;

	/* work queue in case the probe is implemented in two steps */
	struct work_struct probe_work;
	bool probe_completed;

	/* DSP HW differentiation */
	struct snd_sof_pdata *pdata;

	/* IPC */
	struct snd_sof_ipc *ipc;
	struct snd_sof_mailbox dsp_box;		/* DSP initiated IPC */
	struct snd_sof_mailbox host_box;	/* Host initiated IPC */
	struct snd_sof_mailbox stream_box;	/* Stream position update */
	struct snd_sof_mailbox debug_box;	/* Debug info updates */
	struct snd_sof_ipc_msg *msg;
	int ipc_irq;
	u32 next_comp_id; /* monotonic - reset during S3 */

	/* memory bases for mmaped DSPs - set by dsp_init() */
	void __iomem *bar[SND_SOF_BARS];	/* DSP base address */
	int mmio_bar;
	int mailbox_bar;
	size_t dsp_oops_offset;

	/* debug */
	struct dentry *debugfs_root;
	struct list_head dfsentry_list;
	bool dbg_dump_printed;
	bool ipc_dump_printed;

	/* firmware loader */
	struct sof_ipc_fw_ready fw_ready;
	struct sof_ipc_fw_version fw_version;
	struct sof_ipc_cc_version *cc_version;

	/* topology */
	struct snd_soc_tplg_ops *tplg_ops;
	struct list_head pcm_list;
	struct list_head kcontrol_list;
	struct list_head widget_list;
	struct list_head dai_list;
	struct list_head dai_link_list;
	struct list_head route_list;
	struct snd_soc_component *component;
	u32 enabled_cores_mask; /* keep track of enabled cores */
	bool led_present;

	/* FW configuration */
	struct sof_ipc_window *info_window;

	/* IPC timeouts in ms */
	int ipc_timeout;
	int boot_timeout;

<<<<<<< HEAD
	/* DMA for Trace */
	struct snd_dma_buffer dmatb;
	struct snd_dma_buffer dmatp;
	int dma_trace_pages;
	wait_queue_head_t trace_sleep;
	u32 host_offset;
	bool dtrace_is_supported; /* set with Kconfig or module parameter */
	bool dtrace_is_enabled;
	bool dtrace_error;
	bool dtrace_draining;
=======
	/* firmwre tracing */
	bool fw_trace_is_supported; /* set with Kconfig or module parameter */
	void *fw_trace_data; /* private data used by firmware tracing implementation */
>>>>>>> 88084a3d

	bool msi_enabled;

	/* DSP core context */
	u32 num_cores;

	/*
	 * ref count per core that will be modified during system suspend/resume and during pcm
	 * hw_params/hw_free. This doesn't need to be protected with a mutex because pcm
	 * hw_params/hw_free are already protected by the PCM mutex in the ALSA framework in
	 * sound/core/ when streams are active and during system suspend/resume, streams are
	 * already suspended.
	 */
	int dsp_core_ref_count[SOF_MAX_DSP_NUM_CORES];

	/*
	 * Used to keep track of registered IPC client devices so that they can
	 * be removed when the parent SOF module is removed.
	 */
	struct list_head ipc_client_list;

	/* mutex to protect client list */
	struct mutex ipc_client_mutex;

	/*
	 * Used for tracking the IPC client's RX registration for DSP initiated
	 * message handling.
	 */
	struct list_head ipc_rx_handler_list;

	/*
	 * Used for tracking the IPC client's registration for DSP state change
	 * notification
	 */
	struct list_head fw_state_handler_list;

	/* to protect the ipc_rx_handler_list  and  dsp_state_handler_list list */
	struct mutex client_event_handler_mutex;

	void *private;			/* core does not touch this */
};

/*
 * Device Level.
 */

int snd_sof_device_probe(struct device *dev, struct snd_sof_pdata *plat_data);
int snd_sof_device_remove(struct device *dev);
int snd_sof_device_shutdown(struct device *dev);
bool snd_sof_device_probe_completed(struct device *dev);

int snd_sof_runtime_suspend(struct device *dev);
int snd_sof_runtime_resume(struct device *dev);
int snd_sof_runtime_idle(struct device *dev);
int snd_sof_resume(struct device *dev);
int snd_sof_suspend(struct device *dev);
int snd_sof_dsp_power_down_notify(struct snd_sof_dev *sdev);
int snd_sof_prepare(struct device *dev);
void snd_sof_complete(struct device *dev);

void snd_sof_new_platform_drv(struct snd_sof_dev *sdev);

/*
 * Compress support
 */
extern struct snd_compress_ops sof_compressed_ops;

/*
 * Firmware loading.
 */
int snd_sof_load_firmware_raw(struct snd_sof_dev *sdev);
int snd_sof_load_firmware_memcpy(struct snd_sof_dev *sdev);
int snd_sof_run_firmware(struct snd_sof_dev *sdev);
void snd_sof_fw_unload(struct snd_sof_dev *sdev);

/*
 * IPC low level APIs.
 */
struct snd_sof_ipc *snd_sof_ipc_init(struct snd_sof_dev *sdev);
void snd_sof_ipc_free(struct snd_sof_dev *sdev);
void snd_sof_ipc_get_reply(struct snd_sof_dev *sdev);
void snd_sof_ipc_reply(struct snd_sof_dev *sdev, u32 msg_id);
<<<<<<< HEAD
void snd_sof_ipc_msgs_rx(struct snd_sof_dev *sdev);
int snd_sof_ipc_valid(struct snd_sof_dev *sdev);
int sof_ipc_tx_message(struct snd_sof_ipc *ipc, u32 header,
		       void *msg_data, size_t msg_bytes, void *reply_data,
		       size_t reply_bytes);
int sof_ipc_tx_message_no_pm(struct snd_sof_ipc *ipc, u32 header,
			     void *msg_data, size_t msg_bytes,
=======
static inline void snd_sof_ipc_msgs_rx(struct snd_sof_dev *sdev)
{
	sdev->ipc->ops->rx_msg(sdev);
}
int sof_ipc_tx_message(struct snd_sof_ipc *ipc, void *msg_data, size_t msg_bytes,
		       void *reply_data, size_t reply_bytes);
int sof_ipc_tx_message_no_pm(struct snd_sof_ipc *ipc, void *msg_data, size_t msg_bytes,
>>>>>>> 88084a3d
			     void *reply_data, size_t reply_bytes);
int sof_ipc_send_msg(struct snd_sof_dev *sdev, void *msg_data, size_t msg_bytes,
		     size_t reply_bytes);

static inline void snd_sof_ipc_process_reply(struct snd_sof_dev *sdev, u32 msg_id)
{
	snd_sof_ipc_get_reply(sdev);
	snd_sof_ipc_reply(sdev, msg_id);
}

/*
 * Trace/debug
 */
int snd_sof_dbg_init(struct snd_sof_dev *sdev);
void snd_sof_free_debug(struct snd_sof_dev *sdev);
int snd_sof_debugfs_buf_item(struct snd_sof_dev *sdev,
			     void *base, size_t size,
			     const char *name, mode_t mode);
void sof_print_oops_and_stack(struct snd_sof_dev *sdev, const char *level,
			      u32 panic_code, u32 tracep_code, void *oops,
			      struct sof_ipc_panic_info *panic_info,
			      void *stack, size_t stack_words);
void snd_sof_handle_fw_exception(struct snd_sof_dev *sdev);
int snd_sof_dbg_memory_info_init(struct snd_sof_dev *sdev);
int snd_sof_debugfs_add_region_item_iomem(struct snd_sof_dev *sdev,
		enum snd_sof_fw_blk_type blk_type, u32 offset, size_t size,
		const char *name, enum sof_debugfs_access_type access_type);
/* Firmware tracing */
int sof_fw_trace_init(struct snd_sof_dev *sdev);
void sof_fw_trace_free(struct snd_sof_dev *sdev);
void sof_fw_trace_fw_crashed(struct snd_sof_dev *sdev);
void sof_fw_trace_suspend(struct snd_sof_dev *sdev, pm_message_t pm_state);
int sof_fw_trace_resume(struct snd_sof_dev *sdev);

/*
 * DSP Architectures.
 */
static inline void sof_stack(struct snd_sof_dev *sdev, const char *level,
			     void *oops, u32 *stack, u32 stack_words)
{
		sof_dsp_arch_ops(sdev)->dsp_stack(sdev, level,  oops, stack,
						  stack_words);
}

static inline void sof_oops(struct snd_sof_dev *sdev, const char *level, void *oops)
{
	if (sof_dsp_arch_ops(sdev)->dsp_oops)
		sof_dsp_arch_ops(sdev)->dsp_oops(sdev, level, oops);
}

extern const struct dsp_arch_ops sof_xtensa_arch_ops;

/*
 * Firmware state tracking
 */
void sof_set_fw_state(struct snd_sof_dev *sdev, enum sof_fw_state new_state);

/*
 * Utilities
 */
void sof_io_write(struct snd_sof_dev *sdev, void __iomem *addr, u32 value);
void sof_io_write64(struct snd_sof_dev *sdev, void __iomem *addr, u64 value);
u32 sof_io_read(struct snd_sof_dev *sdev, void __iomem *addr);
u64 sof_io_read64(struct snd_sof_dev *sdev, void __iomem *addr);
void sof_mailbox_write(struct snd_sof_dev *sdev, u32 offset,
		       void *message, size_t bytes);
void sof_mailbox_read(struct snd_sof_dev *sdev, u32 offset,
		      void *message, size_t bytes);
int sof_block_write(struct snd_sof_dev *sdev, enum snd_sof_fw_blk_type blk_type,
		    u32 offset, void *src, size_t size);
int sof_block_read(struct snd_sof_dev *sdev, enum snd_sof_fw_blk_type blk_type,
		   u32 offset, void *dest, size_t size);

int sof_ipc_msg_data(struct snd_sof_dev *sdev,
		     struct snd_pcm_substream *substream,
		     void *p, size_t sz);
int sof_set_stream_data_offset(struct snd_sof_dev *sdev,
			       struct snd_pcm_substream *substream,
			       size_t posn_offset);

int sof_stream_pcm_open(struct snd_sof_dev *sdev,
			struct snd_pcm_substream *substream);
int sof_stream_pcm_close(struct snd_sof_dev *sdev,
			 struct snd_pcm_substream *substream);

int sof_machine_check(struct snd_sof_dev *sdev);

/* SOF client support */
#if IS_ENABLED(CONFIG_SND_SOC_SOF_CLIENT)
int sof_client_dev_register(struct snd_sof_dev *sdev, const char *name, u32 id,
			    const void *data, size_t size);
void sof_client_dev_unregister(struct snd_sof_dev *sdev, const char *name, u32 id);
int sof_register_clients(struct snd_sof_dev *sdev);
void sof_unregister_clients(struct snd_sof_dev *sdev);
void sof_client_ipc_rx_dispatcher(struct snd_sof_dev *sdev, void *msg_buf);
void sof_client_fw_state_dispatcher(struct snd_sof_dev *sdev);
int sof_suspend_clients(struct snd_sof_dev *sdev, pm_message_t state);
int sof_resume_clients(struct snd_sof_dev *sdev);
#else /* CONFIG_SND_SOC_SOF_CLIENT */
static inline int sof_client_dev_register(struct snd_sof_dev *sdev, const char *name,
					  u32 id, const void *data, size_t size)
{
	return 0;
}

static inline void sof_client_dev_unregister(struct snd_sof_dev *sdev,
					     const char *name, u32 id)
{
}

static inline int sof_register_clients(struct snd_sof_dev *sdev)
{
	return 0;
}

static inline  void sof_unregister_clients(struct snd_sof_dev *sdev)
{
}

static inline void sof_client_ipc_rx_dispatcher(struct snd_sof_dev *sdev, void *msg_buf)
{
}

static inline void sof_client_fw_state_dispatcher(struct snd_sof_dev *sdev)
{
}

static inline int sof_suspend_clients(struct snd_sof_dev *sdev, pm_message_t state)
{
	return 0;
}

static inline int sof_resume_clients(struct snd_sof_dev *sdev)
{
	return 0;
}
#endif /* CONFIG_SND_SOC_SOF_CLIENT */

<<<<<<< HEAD
=======
/* Main ops for IPC implementations */
extern const struct sof_ipc_ops ipc3_ops;
extern const struct sof_ipc_ops ipc4_ops;

>>>>>>> 88084a3d
#endif<|MERGE_RESOLUTION|>--- conflicted
+++ resolved
@@ -256,10 +256,7 @@
 
 	/* host DMA trace (IPC3) */
 	int (*trace_init)(struct snd_sof_dev *sdev,
-<<<<<<< HEAD
-=======
 			  struct snd_dma_buffer *dmatb,
->>>>>>> 88084a3d
 			  struct sof_ipc_dma_trace_params_ext *dtrace_params); /* optional */
 	int (*trace_release)(struct snd_sof_dev *sdev); /* optional */
 	int (*trace_trigger)(struct snd_sof_dev *sdev,
@@ -362,8 +359,6 @@
 };
 
 /**
-<<<<<<< HEAD
-=======
  * struct sof_ipc_fw_tracing_ops - IPC-specific firmware tracing ops
  * @init:	Function pointer for initialization of the tracing
  * @free:	Optional function pointer for freeing of the tracing
@@ -380,7 +375,6 @@
 };
 
 /**
->>>>>>> 88084a3d
  * struct sof_ipc_pm_ops - IPC-specific PM ops
  * @ctx_save:		Function pointer for context save
  * @ctx_restore:	Function pointer for context restore
@@ -390,8 +384,6 @@
 	int (*ctx_restore)(struct snd_sof_dev *sdev);
 };
 
-<<<<<<< HEAD
-=======
 /**
  * struct sof_ipc_fw_loader_ops - IPC/FW-specific loader ops
  * @validate:		Function pointer for validating the firmware image
@@ -411,7 +403,6 @@
 	int (*query_fw_configuration)(struct snd_sof_dev *sdev);
 };
 
->>>>>>> 88084a3d
 struct sof_ipc_tplg_ops;
 struct sof_ipc_pcm_ops;
 
@@ -420,8 +411,6 @@
  * @tplg:	Pointer to IPC-specific topology ops
  * @pm:		Pointer to PM ops
  * @pcm:	Pointer to PCM ops
-<<<<<<< HEAD
-=======
  * @fw_loader:	Pointer to Firmware Loader ops
  * @fw_tracing:	Pointer to Firmware tracing ops
  *
@@ -438,14 +427,11 @@
  * serialized for the duration of the instructed transfer. A large message sent
  * via @set_get_data is a single transfer even if at the hardware level it is
  * handled with multiple chunks.
->>>>>>> 88084a3d
  */
 struct sof_ipc_ops {
 	const struct sof_ipc_tplg_ops *tplg;
 	const struct sof_ipc_pm_ops *pm;
 	const struct sof_ipc_pcm_ops *pcm;
-<<<<<<< HEAD
-=======
 	const struct sof_ipc_fw_loader_ops *fw_loader;
 	const struct sof_ipc_fw_tracing_ops *fw_tracing;
 
@@ -455,7 +441,6 @@
 			    bool set);
 	int (*get_reply)(struct snd_sof_dev *sdev);
 	void (*rx_msg)(struct snd_sof_dev *sdev);
->>>>>>> 88084a3d
 };
 
 /* SOF generic IPC data */
@@ -467,12 +452,9 @@
 	/* disables further sending of ipc's */
 	bool disable_ipc_tx;
 
-<<<<<<< HEAD
-=======
 	/* Maximum allowed size of a single IPC message/reply */
 	size_t max_payload_size;
 
->>>>>>> 88084a3d
 	struct snd_sof_ipc_msg msg;
 
 	/* IPC ops based on version */
@@ -559,22 +541,9 @@
 	int ipc_timeout;
 	int boot_timeout;
 
-<<<<<<< HEAD
-	/* DMA for Trace */
-	struct snd_dma_buffer dmatb;
-	struct snd_dma_buffer dmatp;
-	int dma_trace_pages;
-	wait_queue_head_t trace_sleep;
-	u32 host_offset;
-	bool dtrace_is_supported; /* set with Kconfig or module parameter */
-	bool dtrace_is_enabled;
-	bool dtrace_error;
-	bool dtrace_draining;
-=======
 	/* firmwre tracing */
 	bool fw_trace_is_supported; /* set with Kconfig or module parameter */
 	void *fw_trace_data; /* private data used by firmware tracing implementation */
->>>>>>> 88084a3d
 
 	bool msi_enabled;
 
@@ -657,15 +626,6 @@
 void snd_sof_ipc_free(struct snd_sof_dev *sdev);
 void snd_sof_ipc_get_reply(struct snd_sof_dev *sdev);
 void snd_sof_ipc_reply(struct snd_sof_dev *sdev, u32 msg_id);
-<<<<<<< HEAD
-void snd_sof_ipc_msgs_rx(struct snd_sof_dev *sdev);
-int snd_sof_ipc_valid(struct snd_sof_dev *sdev);
-int sof_ipc_tx_message(struct snd_sof_ipc *ipc, u32 header,
-		       void *msg_data, size_t msg_bytes, void *reply_data,
-		       size_t reply_bytes);
-int sof_ipc_tx_message_no_pm(struct snd_sof_ipc *ipc, u32 header,
-			     void *msg_data, size_t msg_bytes,
-=======
 static inline void snd_sof_ipc_msgs_rx(struct snd_sof_dev *sdev)
 {
 	sdev->ipc->ops->rx_msg(sdev);
@@ -673,7 +633,6 @@
 int sof_ipc_tx_message(struct snd_sof_ipc *ipc, void *msg_data, size_t msg_bytes,
 		       void *reply_data, size_t reply_bytes);
 int sof_ipc_tx_message_no_pm(struct snd_sof_ipc *ipc, void *msg_data, size_t msg_bytes,
->>>>>>> 88084a3d
 			     void *reply_data, size_t reply_bytes);
 int sof_ipc_send_msg(struct snd_sof_dev *sdev, void *msg_data, size_t msg_bytes,
 		     size_t reply_bytes);
@@ -812,11 +771,8 @@
 }
 #endif /* CONFIG_SND_SOC_SOF_CLIENT */
 
-<<<<<<< HEAD
-=======
 /* Main ops for IPC implementations */
 extern const struct sof_ipc_ops ipc3_ops;
 extern const struct sof_ipc_ops ipc4_ops;
 
->>>>>>> 88084a3d
 #endif